--- conflicted
+++ resolved
@@ -52,15 +52,13 @@
 @red-6: #fcf0f1;
 @red-7: #cf1800;
 @red-8: #ff7c5008;
-<<<<<<< HEAD
-@red-9: #f3126033;
-@red-10: #f31260;
-@red-11: #fef3f2;
-@red-12: #fda29b;
-=======
 @red-9: #fef3f2;
 @red-10: #b42318;
->>>>>>> 56df47d6
+@red-11: #f3126033;
+@red-12: #f31260;
+@red-13: #fef3f2;
+@red-14: #fda29b;
+
 @purple-1: #f2edfd;
 @purple-2: #7147e8;
 @purple-3: #a2a1ff;
@@ -74,16 +72,13 @@
 @blue-8: #f5f8ff;
 @blue-9: #175cd3;
 @blue-10: #005bc4;
-<<<<<<< HEAD
-@blue-11: #e0f2fe;
-@blue-12: #f5faff;
-@blue-13: #eaecf5;
-@blue-14: #84caff;
-@blue-15: #eff8ff;
-=======
 @blue-11: #eff8ff;
 @blue-12: #1570ef;
->>>>>>> 56df47d6
+@blue-13: #e0f2fe;
+@blue-14: #f5faff;
+@blue-15: #eaecf5;
+@blue-16: #84caff;
+@blue-17: #eff8ff;
 
 @partial-success-1: #06a4a4;
 @partial-success-2: #bdeeee;
@@ -103,14 +98,11 @@
 @grey-10: #f5f5f5;
 @grey-11: #fdfdfd;
 @grey-12: #e9eaeb;
-<<<<<<< HEAD
-@grey-13: #fafafa;
-@grey-14: #afb5d9;
-
-=======
 @grey-13: #71717a;
 @grey-14: #a4a7ae;
->>>>>>> 56df47d6
+@grey-15: #fafafa;
+@grey-16: #afb5d9;
+
 @text-grey-muted: @grey-4;
 @font-size-base: 14px;
 @box-shadow-base: 0px 2px 10px rgba(0, 0, 0, 0.12);
