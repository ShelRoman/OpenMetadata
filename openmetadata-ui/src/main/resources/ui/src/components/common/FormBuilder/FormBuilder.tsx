--- conflicted
+++ resolved
@@ -12,14 +12,9 @@
  */
 
 import { CheckOutlined } from '@ant-design/icons';
-<<<<<<< HEAD
 import CoreForm, { FormProps, IChangeEvent } from '@rjsf/core';
 import { ErrorTransformer } from '@rjsf/utils';
-=======
-import Form from '@rjsf/antd';
-import CoreForm, { AjvError, FormProps, IChangeEvent } from '@rjsf/core';
 import { Button as AntDButton } from 'antd';
->>>>>>> 63edc5d5
 import classNames from 'classnames';
 import { ServiceCategory } from 'enums/service.enum';
 import { useAirflowStatus } from 'hooks/useAirflowStatus';
@@ -30,19 +25,12 @@
   FunctionComponent,
   useCallback,
   useEffect,
-  useMemo,
   useRef,
   useState,
 } from 'react';
 import { getPipelineServiceHostIp } from 'rest/ingestionPipelineAPI';
 import { formatFormDataForRender } from 'utils/JSONSchemaFormUtils';
 import { ConfigData } from '../../../interface/service.interface';
-<<<<<<< HEAD
-import SVGIcons, { Icons } from '../../../utils/SvgUtils';
-import { Button } from '../../buttons/Button/Button';
-=======
-import { formatFormDataForRender } from '../../../utils/JSONSchemaFormUtils';
->>>>>>> 63edc5d5
 import { ArrayFieldTemplate } from '../../JSONSchemaTemplate/ArrayFieldTemplate';
 import { ObjectFieldTemplate } from '../../JSONSchemaTemplate/ObjectFieldTemplate';
 import Loader from '../../Loader/Loader';
@@ -82,22 +70,16 @@
   onSubmit,
   uiSchema,
   disableTestConnection,
-<<<<<<< HEAD
-  onChange,
-  ...props
-}: Props) => {
-  const formRef = useRef<CoreForm<ConfigData>>(null);
-=======
   onFocus,
   serviceCategory,
   serviceType,
   serviceName,
+  onChange,
   ...props
 }: Props) => {
   const { isAirflowAvailable } = useAirflowStatus();
 
-  const formRef = useRef<CoreForm<ConfigData>>();
->>>>>>> 63edc5d5
+  const formRef = useRef<CoreForm<ConfigData>>(null);
   const [localFormData, setLocalFormData] = useState<ConfigData | undefined>(
     formatFormDataForRender(formData ?? {})
   );
@@ -119,178 +101,22 @@
     }
   }, [isAirflowAvailable]);
 
-  const handleCancel = useCallback(() => {
+  const handleCancel = () => {
     setLocalFormData(formatFormDataForRender<ConfigData>(formData ?? {}));
     if (onCancel) {
       onCancel();
     }
-  }, [onCancel]);
+  };
 
   const handleSubmit = useCallback(() => {
     if (formRef.current) {
       formRef.current.submit();
     }
+  }, [onCancel]);
+
+  const handleChange = useCallback((updatedData: ConfigData) => {
+    setLocalFormData(updatedData);
   }, []);
-
-<<<<<<< HEAD
-  const handleTestConnection = useCallback(() => {
-    if (onTestConnection && localFormData) {
-      setConnectionTesting(true);
-      setConnectionTestingState('waiting');
-      onTestConnection(localFormData)
-        .then(() => {
-          setConnectionTestingState('success');
-        })
-        .catch(() => {
-          setConnectionTestingState('initial');
-        })
-        .finally(() => {
-          setConnectionTesting(false);
-        });
-    }
-  }, [
-    setConnectionTesting,
-    onTestConnection,
-    setConnectionTestingState,
-    localFormData,
-  ]);
-
-=======
->>>>>>> 63edc5d5
-  const handleChange = (updatedData: ConfigData) => {
-    setLocalFormData(updatedData);
-  };
-
-<<<<<<< HEAD
-  const getConnectionTestingMessage = useCallback(() => {
-    switch (connectionTestingState) {
-      case 'waiting':
-        return (
-          <div className="tw-flex">
-            <Loader size="small" type="default" />{' '}
-            <span className="tw-ml-2">{t('label.testing-connection')}</span>
-          </div>
-        );
-      case 'success':
-        return (
-          <div className="tw-flex">
-            <SVGIcons
-              alt="success-badge"
-              icon={Icons.SUCCESS_BADGE}
-              width={24}
-            />
-            <span className="tw-ml-2">
-              {t('message.connection-test-successful')}
-            </span>
-          </div>
-        );
-
-      case 'initial':
-      default:
-        return t('message.test-your-connection-before-creating-service');
-    }
-  }, [connectionTestingState]);
-=======
-  const transformErrors = (errors: AjvError[]) =>
-    errors.map((error) => {
-      const fieldName = error.params.missingProperty;
-      const customMessage = `${startCase(fieldName)} is required`;
-      error.message = customMessage;
->>>>>>> 63edc5d5
-
-  const content = useMemo(() => {
-    return (
-      <>
-        {isEmpty(schema) && (
-          <div className="tw-text-grey-muted tw-text-center">
-            {t('message.no-config-available')}
-          </div>
-        )}
-        {!isEmpty(schema) && isAirflowAvailable && (
-          <div
-            className="tw-flex tw-justify-between tw-bg-white tw-border tw-border-main tw-shadow tw-rounded tw-p-3 tw-mt-4"
-            data-testid="ip-address">
-            <div className="tw-self-center">
-              {t('message.airflow-host-ip-address', { hostIp })}
-            </div>
-          </div>
-        )}
-        {!isEmpty(schema) && onTestConnection && (
-          <div className="tw-flex tw-justify-between tw-bg-white tw-border tw-border-main tw-shadow tw-rounded tw-p-3 tw-mt-4">
-            <div className="tw-self-center">
-              {getConnectionTestingMessage()}
-            </div>
-            <Button
-              className={classNames('tw-self-center tw-py-1 tw-px-1.5', {
-                'tw-opacity-40': connectionTesting,
-              })}
-              data-testid="test-connection-btn"
-              disabled={connectionTesting || disableTestConnection}
-              size="small"
-              theme="primary"
-              variant="outlined"
-              onClick={handleTestConnection}>
-              {t('label.test-entity', { entity: t('label.connection') })}
-            </Button>
-          </div>
-        )}
-        <div className="tw-mt-6 tw-flex tw-justify-between">
-          <div />
-          <div className="tw-text-right" data-testid="buttons">
-            <Button
-              size="regular"
-              theme="primary"
-              variant="text"
-              onClick={handleCancel}>
-              {cancelText}
-            </Button>
-            {status === 'waiting' ? (
-              <Button
-                disabled
-                className="tw-w-16 tw-h-10 disabled:tw-opacity-100"
-                size="regular"
-                theme="primary"
-                variant="contained">
-                <Loader size="small" type="white" />
-              </Button>
-            ) : status === 'success' ? (
-              <Button
-                disabled
-                className="tw-w-16 tw-h-10 disabled:tw-opacity-100"
-                size="regular"
-                theme="primary"
-                variant="contained">
-                <CheckOutlined />
-              </Button>
-            ) : (
-              <Button
-                className="tw-w-16 tw-h-10"
-                data-testid="submit-btn"
-                size="regular"
-                theme="primary"
-                variant="contained"
-                onClick={handleSubmit}>
-                {okText}
-              </Button>
-            )}
-          </div>
-        </div>
-      </>
-    );
-  }, [
-    getConnectionTestingMessage,
-    handleSubmit,
-    handleCancel,
-    handleTestConnection,
-    disableTestConnection,
-    connectionTesting,
-    onTestConnection,
-    schema,
-    okText,
-    hostIp,
-    isAirflowAvailable,
-    status,
-  ]);
 
   return (
     <CoreForm
@@ -315,10 +141,6 @@
       onFocus={onFocus}
       onSubmit={onSubmit}
       {...props}>
-<<<<<<< HEAD
-      {content}
-    </CoreForm>
-=======
       {isEmpty(schema) && (
         <div className="tw-text-grey-muted tw-text-center">
           {t('message.no-config-available')}
@@ -373,8 +195,7 @@
           )}
         </div>
       </div>
-    </Form>
->>>>>>> 63edc5d5
+    </CoreForm>
   );
 };
 
