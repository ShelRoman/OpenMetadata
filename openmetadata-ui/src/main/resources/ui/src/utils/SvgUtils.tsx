/*
 *  Copyright 2021 Collate
 *  Licensed under the Apache License, Version 2.0 (the "License");
 *  you may not use this file except in compliance with the License.
 *  You may obtain a copy of the License at
 *  http://www.apache.org/licenses/LICENSE-2.0
 *  Unless required by applicable law or agreed to in writing, software
 *  distributed under the License is distributed on an "AS IS" BASIS,
 *  WITHOUT WARRANTIES OR CONDITIONS OF ANY KIND, either express or implied.
 *  See the License for the specific language governing permissions and
 *  limitations under the License.
 */

import React, { FunctionComponent } from 'react';
import IconAuth0 from '../assets/img/icon-auth0.png';
import IconCognito from '../assets/img/icon-aws-cognito.png';
import IconAzure from '../assets/img/icon-azure.png';
import IconGithub from '../assets/img/icon-github.png';
import IconGoogle from '../assets/img/icon-google.png';
import IconOkta from '../assets/img/icon-okta.png';
import IconWelcomePopper from '../assets/img/welcome-popper-icon.png';
import IconCommentPlus from '../assets/svg/add-chat.svg';
import IconAddReaction from '../assets/svg/add-reaction-emoji.svg';
import IconAdmin from '../assets/svg/admin.svg';
import IconAlertBell from '../assets/svg/alert-bell.svg';
import IconAnnouncementsBlack from '../assets/svg/announcements-black.svg';
import IconAnnouncements from '../assets/svg/announcements.svg';
import IconAPI from '../assets/svg/api.svg';
import IconArrowDownPrimary from '../assets/svg/arrow-down-primary.svg';
import IconArrowRightPrimary from '../assets/svg/arrow-right-primary.svg';
import IconBotProfile from '../assets/svg/bot-profile.svg';
import IconSuccess from '../assets/svg/check.svg';
import IconCheckboxPrimary from '../assets/svg/checkbox-primary.svg';
import IconCircleCheckbox from '../assets/svg/circle-checkbox.svg';
import IconComments from '../assets/svg/comment.svg';
import IconTaskClose from '../assets/svg/complete.svg';
import IconConfigColor from '../assets/svg/config-color.svg';
import IconConfig from '../assets/svg/config.svg';
import IconControlMinus from '../assets/svg/control-minus.svg';
import IconControlPlus from '../assets/svg/control-plus.svg';
import IconCreateIngestion from '../assets/svg/creating-ingestion.svg';
import IconDashboardGrey from '../assets/svg/dashboard-grey.svg';
import IconDashboard from '../assets/svg/dashboard.svg';
import IconAsstest from '../assets/svg/data-assets.svg';
import IconDBTModelGrey from '../assets/svg/dbt-model-grey.svg';
import IconDBTModelLightGrey from '../assets/svg/dbt-model-light-grey.svg';
import IconDBTModelPrimeryColor from '../assets/svg/dbt-model-primery.svg';
import IconDBTModel from '../assets/svg/dbt-model.svg';
import IconDeleteGradiant from '../assets/svg/delete-gradiant.svg';
import IconFeedDelete from '../assets/svg/delete-white.svg';
import IconDeploy from '../assets/svg/deploy-icon.svg';
import IconDeployIngestion from '../assets/svg/deploy-ingestion.svg';
import IconDocPrimary from '../assets/svg/doc-primary.svg';
import IconDocWhite from '../assets/svg/doc-white.svg';
import IconDoc from '../assets/svg/doc.svg';
import IconEditBlack from '../assets/svg/edit-black.svg';
import IconEditOutlinePrimary from '../assets/svg/edit-outline-primery.svg';
import IconEditPrimary from '../assets/svg/edit-primary.svg';
import IconError from '../assets/svg/error.svg';
import IconExternalLinkGrey from '../assets/svg/external-link-grey.svg';
import IconExternalLinkWhite from '../assets/svg/external-link-white.svg';
import IconExternalLink from '../assets/svg/external-link.svg';
import IconFailBadge from '../assets/svg/fail-badge.svg';
import IconFitView from '../assets/svg/fitview.svg';
import IconForeignKey from '../assets/svg/foriegnKey.svg';
import IconGithubStar from '../assets/svg/github-star.svg';
import IconAllApplication from '../assets/svg/ic-all-application.svg';
import IconCheckCircle from '../assets/svg/ic-check-circle.svg';
import IconCommentGrey from '../assets/svg/ic-comment-grey.svg';
import IconDeleteColored, {
  ReactComponent as IcDeleteColored,
} from '../assets/svg/ic-delete-colored.svg';
import IconDelete from '../assets/svg/ic-delete.svg';
import IconDownArrow from '../assets/svg/ic-down-arrow.svg';
import IconEditLineageColor from '../assets/svg/ic-edit-lineage-colored.svg';
import IconEditLineage from '../assets/svg/ic-edit-lineage.svg';
import IconEdit from '../assets/svg/ic-edit.svg';
import IconExclamationCircle from '../assets/svg/ic-exclamation-circle.svg';
import IconExplore from '../assets/svg/ic-explore.svg';
import IconFeed from '../assets/svg/ic-feed.svg';
import IconFilter from '../assets/svg/ic-filter.svg';
import IconFolder from '../assets/svg/ic-folder.svg';
import IconGrowthArrow from '../assets/svg/ic-growth-arrow.svg';
import IconHome from '../assets/svg/ic-home.svg';
import IconIncreaseArrow from '../assets/svg/ic-increase-arrow.svg';
import IconIssues from '../assets/svg/ic-issues.svg';
import IconLineage from '../assets/svg/ic-lineage.svg';
import IconLossArrow from '../assets/svg/ic-loss-arrow.svg';
import IconManage from '../assets/svg/ic-manage.svg';
import IconMentions from '../assets/svg/ic-mentions.svg';
import IconMenu from '../assets/svg/ic-menu.svg';
import IconMyData from '../assets/svg/ic-mydata.svg';
import IconQuality from '../assets/svg/ic-quality.svg';
import IconReply from '../assets/svg/ic-reply.svg';
import IconReports from '../assets/svg/ic-reports.svg';
import IconRestore from '../assets/svg/ic-restore.svg';
import IconSchema from '../assets/svg/ic-schema.svg';
import IconSearch from '../assets/svg/ic-search.svg';
import IconSettingPrimery from '../assets/svg/ic-settings-primery.svg';
import IconSettings from '../assets/svg/ic-settings.svg';
import IconSQLBuilder from '../assets/svg/ic-sql-builder.svg';
import IconStar from '../assets/svg/ic-star.svg';
import IconStore from '../assets/svg/ic-store.svg';
import IconSync from '../assets/svg/ic-sync.svg';
import IconTask from '../assets/svg/ic-task.svg';
import IconTeams from '../assets/svg/ic-teams.svg';
import IconThumbsUp from '../assets/svg/ic-thumbs-up.svg';
import IconTimesCircle from '../assets/svg/ic-times-circle.svg';
import IconTrends from '../assets/svg/ic-trends.svg';
import IconUpArrow from '../assets/svg/ic-up-arrow.svg';
import IconVEllipsis from '../assets/svg/ic-v-ellipsis.svg';
import IconWorkflows from '../assets/svg/ic-workflows.svg';
import IconChevronDown from '../assets/svg/icon-chevron-down.svg';
import IconCopy from '../assets/svg/icon-copy.svg';
import IconDown from '../assets/svg/icon-down.svg';
import IcEditPrimary from '../assets/svg/icon-edit-primary.svg';
import IconInfoSecondary from '../assets/svg/icon-info.svg';
import IconKey from '../assets/svg/icon-key.svg';
import IconNotNull from '../assets/svg/icon-notnull.svg';
import IconPlusPrimaryOutlined from '../assets/svg/icon-plus-primary-outlined.svg';
import IconRoleGrey from '../assets/svg/icon-role-grey.svg';
import IconTestSuite from '../assets/svg/icon-test-suite.svg';
import IconTour from '../assets/svg/icon-tour.svg';
import IconUnique from '../assets/svg/icon-unique.svg';
import IconUp from '../assets/svg/icon-up.svg';
import IconTaskOpen from '../assets/svg/in-progress.svg';
import IconInfo from '../assets/svg/info.svg';
import IconIngestion from '../assets/svg/ingestion.svg';
import IconLineageColor from '../assets/svg/lineage-color.svg';
import LogoMonogram from '../assets/svg/logo-monogram.svg';
import Logo from '../assets/svg/logo.svg';
import IconManageColor from '../assets/svg/manage-color.svg';
import IconMinus from '../assets/svg/minus.svg';
import IconMlModal from '../assets/svg/mlmodal.svg';
import IconMSTeamsGrey from '../assets/svg/ms-teams-grey.svg';
import IconMSTeams from '../assets/svg/ms-teams.svg';
import IconPaperPlanePrimary from '../assets/svg/paper-plane-primary.svg';
import IconPaperPlane from '../assets/svg/paper-plane.svg';
import IconPendingBadge from '../assets/svg/pending-badge.svg';
import IconPipelineGrey from '../assets/svg/pipeline-grey.svg';
import IconPipeline from '../assets/svg/pipeline.svg';
import IconPlusPrimery from '../assets/svg/plus-primery.svg';
import IconPlus from '../assets/svg/plus.svg';
import IconPolicies from '../assets/svg/policies.svg';
import IconProfilerColor from '../assets/svg/profiler-color.svg';
import IconProfiler from '../assets/svg/profiler.svg';
import IconHelpCircle from '../assets/svg/question-circle.svg';
import IconReaction from '../assets/svg/Reaction.svg';
import IconRemove from '../assets/svg/Remove.svg';
import IconReplyFeed from '../assets/svg/Reply.svg';
import IconRequest from '../assets/svg/request-icon.svg';
import IconSampleDataColor from '../assets/svg/sample-data-colored.svg';
import IconSampleData from '../assets/svg/sample-data.svg';
import IconSchemaColor from '../assets/svg/schema-color.svg';
import IconSearchV1Color from '../assets/svg/search-color.svg';
import IconSearchV1 from '../assets/svg/search.svg';
import IconSetting from '../assets/svg/service.svg';
import IconSlackGrey from '../assets/svg/slack-grey.svg';
import IconSlack from '../assets/svg/slack.svg';
import IconSuccessBadge from '../assets/svg/success-badge.svg';
import IconTableGrey from '../assets/svg/table-grey.svg';
import IconTable from '../assets/svg/table.svg';
import IconTagGrey from '../assets/svg/tag-grey.svg';
import IconTag from '../assets/svg/tag.svg';
import IconTaskColor from '../assets/svg/Task-ic.svg';
import IconTeamsGrey from '../assets/svg/teams-grey.svg';
import IconTerns from '../assets/svg/terms.svg';
import IconTier from '../assets/svg/tier.svg';
import IconTopicGrey from '../assets/svg/topic-grey.svg';
import IconTopic from '../assets/svg/topic.svg';
import IconUser from '../assets/svg/user.svg';
import IconVersionBlack from '../assets/svg/version-black.svg';
import IconVersionWhite from '../assets/svg/version-white.svg';
import IconVersion from '../assets/svg/version.svg';
import IconWarning from '../assets/svg/warning.svg';
import IconWebhookGrey from '../assets/svg/webhook-grey.svg';
import IconWebhookPrimary from '../assets/svg/webhook-primary.svg';
import IconWebhook from '../assets/svg/webhook.svg';
import IconWhatsNew from '../assets/svg/whatsNew.svg';

type Props = {
  alt: string;
  icon: string;
  className?: string;
} & Record<string, string>;

export const Icons = {
  LOGO: 'logo',
  LOGO_SMALL: 'logo-small',
  WELCOME_POPPER: 'welcome-popper',
  AZURE_ICON: 'azure-icon',
  GOOGLE_ICON: 'google-icon',
  OKTA_ICON: 'okta-icon',
  COGNITO_ICON: 'cognito-icon',
  GITHUB_ICON: 'github-icon',
  AUTH0_ICON: 'auth0-icon',
  EDIT: 'icon-edit',
  EDIT_BLACK: 'icon-edit-black',
  EDIT_PRIMARY: 'icon-edit-primary',
  EDIT_OUTLINE_PRIMARY: 'icon-edit-outline-primary',
  EXPLORE: 'icon-explore',
  MY_DATA: 'icon-my-data',
  REPORTS: 'icon-reports',
  SETTINGS: 'icon-settings',
  SETTINGS_PRIMERY: 'icon-settings-primery',
  SQL_BUILDER: 'icon-sql-builder',
  TEAMS: 'icon-teams',
  TEAMS_GREY: 'icon-teams-grey',
  TEST_SUITE: 'icon-test-suite',
  WORKFLOWS: 'icon-workflows',
  MENU: 'icon-menu',
  FEED: 'icon-feed',
  STORE: 'icon-store',
  THUMBSUP: 'icon-thumbs-up',
  VELLIPSIS: 'icon-v-ellipsis',
  COPY: 'copy',
  DELETE: 'icon-delete',
  DELETE_GRADIANT: 'delete-gradient',
  REPLY: 'icon-reply',
  SEARCH: 'icon-search',
  INFO: 'icon-info',
  SCHEMA: 'icon-schema',
  QUALITY: 'icon-quality',
  ISSUES: 'icon-issues',
  TRENDS: 'icon-trends',
  RESTORE: 'icon-restore',
  LINEAGE: 'icon-lineage',
  MANAGE: 'icon-manage',
  HOME: 'icon-home',
  GROWTH_ARROW: 'icon-growth-arrow',
  LOSS_ARROW: 'icon-loss-arrow',
  CHECK_CIRCLE: 'icon-check-circle',
  EXCLAMATION_CIRCLE: 'icon-exclamation-circle',
  TIMES_CIRCLE: 'icon-times-circle',
  HELP_CIRCLE: 'icon-help-circle',
  FILTERS: 'icon-filters',
  UP_ARROW: 'icon-up-arrow',
  DOWN_ARROW: 'icon-down-arrow',
  INCREASE_ARROW: 'icon-increase-arrow',
  TOAST_SUCCESS: 'success',
  TOAST_ERROR: 'error',
  TOAST_WARNING: 'warning',
  TOAST_INFO: 'info',
  KEY: 'key',
  NOT_NULL: 'not-null',
  UNIQUE: 'unique',
  ASSETS: 'assets',
  SERVICE: 'service',
  INGESTION: 'ingestion',
  USERS: 'users',
  TERMS: 'terms',
  DOC: 'doc',
  DOC_WHITE: 'doc-white',
  DOC_PRIMARY: 'doc-primary',
  API: 'api',
  WHATS_NEW: 'whats-new',
  TABLE: 'table',
  TOPIC: 'topic',
  DASHBOARD: 'dashboard',
  TABLE_GREY: 'table-grey',
  TOPIC_GREY: 'topic-grey',
  DASHBOARD_GREY: 'dashboard-grey',
  CONFIG: 'icon-config',
  SLACK: 'slack',
  SLACK_GREY: 'slack-grey',
  EXTERNAL_LINK: 'external-link',
  EXTERNAL_LINK_WHITE: 'external-link-white',
  EXTERNAL_LINK_GREY: 'external-link-grey',
  PROFILER: 'icon-profiler',
  PIPELINE: 'pipeline',
  MLMODAL: 'mlmodel-grey',
  PIPELINE_GREY: 'pipeline-grey',
  DBTMODEL_GREY: 'dbtmodel-grey',
  DBTMODEL_LIGHT_GREY: 'dbtmodel-light-grey',
  DBTMODEL_PRIMERY: 'dbtmodel-primery',
  DBTMODEL: 'dbtmodel',
  VERSION: 'icon-version',
  VERSION_WHITE: 'icon-version-white',
  VERSION_BLACK: 'icon-version-black',
  ICON_DEPLOY: 'icon-deploy',
  TOUR: 'tour',
  ICON_PLUS: 'icon-plus',
  ICON_PLUS_PRIMERY: 'icon-plus-primary',
  ICON_PLUS_PRIMARY_OUTLINED: 'icon-plus-primary-outlined',
  ICON_MINUS: 'icon-minus',
  TAG: 'icon-tag',
  TAG_GREY: 'icon-tag-grey',
  TIER: 'icon-tier',
  SEARCHV1: 'icon-searchv1',
  SCHEMACOLOR: 'icon-schemacolor',
  CONFIGCOLOR: 'icon-configcolor',
  LINEAGECOLOR: 'icon-lineagecolor',
  PROFILERCOLOR: 'icon-profilercolor',
  MANAGECOLOR: 'icon-managecolor',
  SEARCHV1COLOR: 'icon-searchv1color',
  SAMPLE_DATA: 'sample-data',
  SAMPLE_DATA_COLOR: 'sample-data-color',
  FITVEW: 'icon-fitview',
  CONTROLPLUS: 'icon-control-plus',
  CONTROLMINUS: 'icon-control-minus',
  EDITLINEAGECOLOR: 'icon-edit-lineage-color',
  EDITLINEAGE: 'icon-edit-lineage',
  REQUEST: 'icon-request',
  CHECKBOX_PRIMARY: 'icon-checkbox-primary',
  CIRCLE_CHECKBOX: 'icon-circle-checkbox',
  ARROW_RIGHT_PRIMARY: 'icon-arrow-right-primary',
  ARROW_DOWN_PRIMARY: 'icon-arrow-down-primary',
  ANNOUNCEMENT: 'icon-announcement',
  ANNOUNCEMENT_BLACK: 'icon-announcement-black',
  CHEVRON_DOWN: 'icon-chevron-down',
  ICON_UP: 'icon-up',
  ICON_DOWN: 'icon-down',
  PAPER_PLANE: 'icon-paper-plane',
  PAPER_PLANE_PRIMARY: 'icon-paper-plane-primary',
  COMMENT: 'icon-comment',
  COMMENT_PLUS: 'icon-comment-plus',
  WEBHOOK: 'icon-webhook',
  WEBHOOK_GREY: 'icon-webhook-grey',
  WEBHOOK_PRIMARY: 'icon-webhook-primary',
  GITHUB_STAR: 'icon-github-star',
  SYNC: 'icon-sync',
  SUCCESS_BADGE: 'success-badge',
  FAIL_BADGE: 'fail-badge',
  PENDING_BADGE: 'pending-badge',
  BOT_PROFILE: 'bot-profile',
  CREATE_INGESTION: 'create-ingestion',
  DEPLOY_INGESTION: 'deploy-ingestion',
  ADD_REACTION: 'add-reaction',
  ADD_REPLY: 'add-reply',
  REACTION: 'reaction',
  FEED_DELETE: 'feed-delete',
  ALERT_BELL: 'alert-bell',
  TASK: 'ic-task',
  ALL_APPLICATION: 'all-application',
  FOLDER: 'ic-folder',
  STAR: 'ic-star',
  MENTIONS: 'ic-mentions',
  COMMENT_GREY: 'ic-comment-grey',
  TASK_ICON: 'task-icon',
  TASK_CLOSED: 'task-closed',
  TASK_OPEN: 'task-open',
  FOREGIN_KEY: 'foreign-key',
  ROLE_GREY: 'role-grey',
  POLICIES: 'policies',
  INFO_SECONDARY: 'info-secondary',
  ICON_REMOVE: 'icon-remove',
  DELETE_COLORED: 'icon-delete-colored',
  IC_EDIT_PRIMARY: 'ic-edit-primary',
  MSTEAMS: 'msteams',
  MSTEAMS_GREY: 'msteams-grey',
  ADMIN: 'admin',
};

const SVGIcons: FunctionComponent<Props> = ({
  alt,
  icon,
  className = '',
  ...props
}: Props) => {
  let IconComponent;
  switch (icon) {
    case Icons.MY_DATA:
      IconComponent = IconMyData;

      break;
    case Icons.REPORTS:
      IconComponent = IconReports;

      break;
    case Icons.EDIT:
      IconComponent = IconEdit;

      break;
    case Icons.EXPLORE:
      IconComponent = IconExplore;

      break;
    case Icons.WORKFLOWS:
      IconComponent = IconWorkflows;

      break;
    case Icons.TOUR:
      IconComponent = IconTour;

      break;
    case Icons.SQL_BUILDER:
      IconComponent = IconSQLBuilder;

      break;
    case Icons.TEAMS:
      IconComponent = IconTeams;

      break;
    case Icons.RESTORE:
      IconComponent = IconRestore;

      break;
    case Icons.TEAMS_GREY:
      IconComponent = IconTeamsGrey;

      break;
    case Icons.SETTINGS:
      IconComponent = IconSettings;

      break;
    case Icons.SETTINGS_PRIMERY:
      IconComponent = IconSettingPrimery;

      break;
    case Icons.LOGO:
      IconComponent = Logo;

      break;
    case Icons.ROLE_GREY:
      IconComponent = IconRoleGrey;

      break;
    case Icons.LOGO_SMALL:
      IconComponent = LogoMonogram;

      break;
    case Icons.WELCOME_POPPER:
      IconComponent = IconWelcomePopper;

      break;
    case Icons.GOOGLE_ICON:
      IconComponent = IconGoogle;

      break;
    case Icons.AZURE_ICON:
      IconComponent = IconAzure;

      break;
    case Icons.OKTA_ICON:
      IconComponent = IconOkta;

      break;
    case Icons.COGNITO_ICON:
      IconComponent = IconCognito;

      break;
    case Icons.GITHUB_ICON:
      IconComponent = IconGithub;

      break;
    case Icons.AUTH0_ICON:
      IconComponent = IconAuth0;

      break;
    case Icons.MENU:
      IconComponent = IconMenu;

      break;
    case Icons.STORE:
      IconComponent = IconStore;

      break;
    case Icons.FEED:
      IconComponent = IconFeed;

      break;
    case Icons.THUMBSUP:
      IconComponent = IconThumbsUp;

      break;
    case Icons.VELLIPSIS:
      IconComponent = IconVEllipsis;

      break;
    case Icons.DELETE:
      IconComponent = IconDelete;

      break;
    case Icons.DELETE_GRADIANT:
      IconComponent = IconDeleteGradiant;

      break;
    case Icons.COPY:
      IconComponent = IconCopy;

      break;
    case Icons.REPLY:
      IconComponent = IconReply;

      break;
    case Icons.SEARCH:
      IconComponent = IconSearch;

      break;
    case Icons.INFO:
      IconComponent = IconInfo;

      break;
    case Icons.SCHEMA:
      IconComponent = IconSchema;

      break;
    case Icons.QUALITY:
      IconComponent = IconQuality;

      break;
    case Icons.ISSUES:
      IconComponent = IconIssues;

      break;
    case Icons.TRENDS:
      IconComponent = IconTrends;

      break;
    case Icons.LINEAGE:
      IconComponent = IconLineage;

      break;
    case Icons.MANAGE:
      IconComponent = IconManage;

      break;
    case Icons.HOME:
      IconComponent = IconHome;

      break;
    case Icons.GROWTH_ARROW:
      IconComponent = IconGrowthArrow;

      break;
    case Icons.LOSS_ARROW:
      IconComponent = IconLossArrow;

      break;
    case Icons.CHECK_CIRCLE:
      IconComponent = IconCheckCircle;

      break;
    case Icons.EXCLAMATION_CIRCLE:
      IconComponent = IconExclamationCircle;

      break;
    case Icons.TIMES_CIRCLE:
      IconComponent = IconTimesCircle;

      break;
    case Icons.HELP_CIRCLE:
      IconComponent = IconHelpCircle;

      break;
    case Icons.FILTERS:
      IconComponent = IconFilter;

      break;
    case Icons.UP_ARROW:
      IconComponent = IconUpArrow;

      break;
    case Icons.DOWN_ARROW:
      IconComponent = IconDownArrow;

      break;
    case Icons.INCREASE_ARROW:
      IconComponent = IconIncreaseArrow;

      break;
    case Icons.TOAST_SUCCESS:
      IconComponent = IconSuccess;

      break;
    case Icons.TOAST_ERROR:
      IconComponent = IconError;

      break;
    case Icons.TOAST_WARNING:
      IconComponent = IconWarning;

      break;
    case Icons.KEY:
      IconComponent = IconKey;

      break;
    case Icons.NOT_NULL:
      IconComponent = IconNotNull;

      break;
    case Icons.UNIQUE:
      IconComponent = IconUnique;

      break;
    case Icons.ASSETS:
      IconComponent = IconAsstest;

      break;
    case Icons.TOAST_INFO:
      IconComponent = IconInfo;

      break;
    case Icons.SERVICE:
      IconComponent = IconSetting;

      break;
    case Icons.INGESTION:
      IconComponent = IconIngestion;

      break;
    case Icons.USERS:
      IconComponent = IconUser;

      break;
    case Icons.TERMS:
      IconComponent = IconTerns;

      break;
    case Icons.DOC:
      IconComponent = IconDoc;

      break;
    case Icons.DOC_WHITE:
      IconComponent = IconDocWhite;

      break;
    case Icons.DOC_PRIMARY:
      IconComponent = IconDocPrimary;

      break;
    case Icons.API:
      IconComponent = IconAPI;

      break;
    case Icons.WHATS_NEW:
      IconComponent = IconWhatsNew;

      break;
    case Icons.TABLE:
      IconComponent = IconTable;

      break;
    case Icons.TOPIC:
      IconComponent = IconTopic;

      break;
    case Icons.MLMODAL:
      IconComponent = IconMlModal;

      break;
    case Icons.DASHBOARD:
      IconComponent = IconDashboard;

      break;
    case Icons.TABLE_GREY:
      IconComponent = IconTableGrey;

      break;
    case Icons.TOPIC_GREY:
      IconComponent = IconTopicGrey;

      break;
    case Icons.DASHBOARD_GREY:
      IconComponent = IconDashboardGrey;

      break;
    case Icons.CONFIG:
      IconComponent = IconConfig;

      break;
    case Icons.SLACK:
      IconComponent = IconSlack;

      break;
    case Icons.SLACK_GREY:
      IconComponent = IconSlackGrey;

      break;
    case Icons.EXTERNAL_LINK:
      IconComponent = IconExternalLink;

      break;
    case Icons.EXTERNAL_LINK_WHITE:
      IconComponent = IconExternalLinkWhite;

      break;
    case Icons.EXTERNAL_LINK_GREY:
      IconComponent = IconExternalLinkGrey;

      break;
    case Icons.PROFILER:
      IconComponent = IconProfiler;

      break;
    case Icons.PIPELINE:
      IconComponent = IconPipeline;

      break;
    case Icons.PIPELINE_GREY:
      IconComponent = IconPipelineGrey;

      break;
    case Icons.VERSION:
      IconComponent = IconVersion;

      break;
    case Icons.VERSION_WHITE:
      IconComponent = IconVersionWhite;

      break;
    case Icons.VERSION_BLACK:
      IconComponent = IconVersionBlack;

      break;
    case Icons.ICON_DEPLOY:
      IconComponent = IconDeploy;

      break;
    case Icons.ICON_PLUS:
      IconComponent = IconPlus;

      break;
    case Icons.ICON_PLUS_PRIMERY:
      IconComponent = IconPlusPrimery;

      break;
    case Icons.ICON_MINUS:
      IconComponent = IconMinus;

      break;
    case Icons.DBTMODEL_GREY:
      IconComponent = IconDBTModelGrey;

      break;
    case Icons.DBTMODEL_LIGHT_GREY:
      IconComponent = IconDBTModelLightGrey;

      break;
    case Icons.DBTMODEL:
      IconComponent = IconDBTModel;

      break;
    case Icons.DBTMODEL_PRIMERY:
      IconComponent = IconDBTModelPrimeryColor;

      break;
    case Icons.TAG:
      IconComponent = IconTag;

      break;
    case Icons.TAG_GREY:
      IconComponent = IconTagGrey;

      break;
    case Icons.TIER:
      IconComponent = IconTier;

      break;
    case Icons.SEARCHV1:
      IconComponent = IconSearchV1;

      break;
    case Icons.CONFIGCOLOR:
      IconComponent = IconConfigColor;

      break;
    case Icons.LINEAGECOLOR:
      IconComponent = IconLineageColor;

      break;
    case Icons.MANAGECOLOR:
      IconComponent = IconManageColor;

      break;
    case Icons.PROFILERCOLOR:
      IconComponent = IconProfilerColor;

      break;
    case Icons.SCHEMACOLOR:
      IconComponent = IconSchemaColor;

      break;
    case Icons.SEARCHV1COLOR:
      IconComponent = IconSearchV1Color;

      break;

    case Icons.EDIT_BLACK:
      IconComponent = IconEditBlack;

      break;
    case Icons.EDIT_PRIMARY:
      IconComponent = IconEditPrimary;

      break;
    case Icons.EDIT_OUTLINE_PRIMARY:
      IconComponent = IconEditOutlinePrimary;

      break;

    case Icons.SAMPLE_DATA:
      IconComponent = IconSampleData;

      break;
    case Icons.SAMPLE_DATA_COLOR:
      IconComponent = IconSampleDataColor;

      break;
    case Icons.FITVEW:
      IconComponent = IconFitView;

      break;
    case Icons.CONTROLPLUS:
      IconComponent = IconControlPlus;

      break;
    case Icons.CONTROLMINUS:
      IconComponent = IconControlMinus;

      break;
    case Icons.EDITLINEAGE:
      IconComponent = IconEditLineage;

      break;
    case Icons.EDITLINEAGECOLOR:
      IconComponent = IconEditLineageColor;

      break;
    case Icons.CIRCLE_CHECKBOX:
      IconComponent = IconCircleCheckbox;

      break;
    case Icons.CHECKBOX_PRIMARY:
      IconComponent = IconCheckboxPrimary;

      break;
    case Icons.ARROW_DOWN_PRIMARY:
      IconComponent = IconArrowDownPrimary;

      break;
    case Icons.ARROW_RIGHT_PRIMARY:
      IconComponent = IconArrowRightPrimary;

      break;
    case Icons.ANNOUNCEMENT:
      IconComponent = IconAnnouncements;

      break;
    case Icons.ANNOUNCEMENT_BLACK:
      IconComponent = IconAnnouncementsBlack;

      break;
    case Icons.REQUEST:
      IconComponent = IconRequest;

      break;
    case Icons.CHEVRON_DOWN:
      IconComponent = IconChevronDown;

      break;
    case Icons.ICON_DOWN:
      IconComponent = IconDown;

      break;
    case Icons.ICON_UP:
      IconComponent = IconUp;

      break;
    case Icons.PAPER_PLANE:
      IconComponent = IconPaperPlane;

      break;
    case Icons.PAPER_PLANE_PRIMARY:
      IconComponent = IconPaperPlanePrimary;

      break;
    case Icons.COMMENT:
      IconComponent = IconComments;

      break;
    case Icons.COMMENT_PLUS:
      IconComponent = IconCommentPlus;

      break;
    case Icons.WEBHOOK:
      IconComponent = IconWebhook;

      break;
    case Icons.WEBHOOK_GREY:
      IconComponent = IconWebhookGrey;

      break;
    case Icons.WEBHOOK_PRIMARY:
      IconComponent = IconWebhookPrimary;

      break;
    case Icons.GITHUB_STAR:
      IconComponent = IconGithubStar;

      break;
    case Icons.SYNC:
      IconComponent = IconSync;

      break;
    case Icons.SUCCESS_BADGE:
      IconComponent = IconSuccessBadge;

      break;
    case Icons.FAIL_BADGE:
      IconComponent = IconFailBadge;

      break;
    case Icons.PENDING_BADGE:
      IconComponent = IconPendingBadge;

      break;
    case Icons.BOT_PROFILE:
      IconComponent = IconBotProfile;

      break;
    case Icons.CREATE_INGESTION:
      IconComponent = IconCreateIngestion;

      break;
    case Icons.DEPLOY_INGESTION:
      IconComponent = IconDeployIngestion;

      break;
    case Icons.ADD_REACTION:
      IconComponent = IconAddReaction;

      break;
    case Icons.ADD_REPLY:
      IconComponent = IconReplyFeed;

      break;

    case Icons.REACTION:
      IconComponent = IconReaction;

      break;
    case Icons.FEED_DELETE:
      IconComponent = IconFeedDelete;

      break;

    case Icons.ALERT_BELL:
      IconComponent = IconAlertBell;

      break;
    case Icons.TASK_ICON:
      IconComponent = IconTaskColor;

      break;

    case Icons.TASK:
      IconComponent = IconTask;

      break;
    case Icons.ALL_APPLICATION:
      IconComponent = IconAllApplication;

      break;
    case Icons.FOLDER:
      IconComponent = IconFolder;

      break;
    case Icons.STAR:
      IconComponent = IconStar;

      break;
    case Icons.MENTIONS:
      IconComponent = IconMentions;

      break;
    case Icons.COMMENT_GREY:
      IconComponent = IconCommentGrey;

      break;
    case Icons.TASK_CLOSED:
      IconComponent = IconTaskClose;

      break;
    case Icons.TASK_OPEN:
      IconComponent = IconTaskOpen;

      break;
    case Icons.FOREGIN_KEY:
      IconComponent = IconForeignKey;

      break;
    case Icons.POLICIES:
      IconComponent = IconPolicies;

      break;
    case Icons.ICON_REMOVE:
      IconComponent = IconRemove;

      break;
    case Icons.IC_EDIT_PRIMARY:
      IconComponent = IcEditPrimary;

      break;
    case Icons.ICON_PLUS_PRIMARY_OUTLINED:
      IconComponent = IconPlusPrimaryOutlined;

      break;

    case Icons.INFO_SECONDARY:
      IconComponent = IconInfoSecondary;

      break;
    case Icons.MSTEAMS:
      IconComponent = IconMSTeams;

      break;
    case Icons.MSTEAMS_GREY:
      IconComponent = IconMSTeamsGrey;

      break;
    case Icons.DELETE_COLORED:
      IconComponent = IconDeleteColored;

      break;
<<<<<<< HEAD
    case Icons.ADMIN:
      IconComponent = IconAdmin;
=======
    case Icons.TEST_SUITE:
      IconComponent = IconTestSuite;
>>>>>>> 811f640a

      break;
    default:
      IconComponent = null;

      break;
  }

  return IconComponent ? (
    <img
      alt={alt}
      className={`svg-icon ${className}`}
      data-testid="image"
      src={IconComponent}
      // eslint-disable-next-line react/jsx-props-no-spreading
      {...props}
    />
  ) : null;
};

export default SVGIcons;

export { IcDeleteColored };<|MERGE_RESOLUTION|>--- conflicted
+++ resolved
@@ -1013,13 +1013,12 @@
       IconComponent = IconDeleteColored;
 
       break;
-<<<<<<< HEAD
     case Icons.ADMIN:
       IconComponent = IconAdmin;
-=======
+
+      break;
     case Icons.TEST_SUITE:
       IconComponent = IconTestSuite;
->>>>>>> 811f640a
 
       break;
     default:
