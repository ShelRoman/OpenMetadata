--- conflicted
+++ resolved
@@ -11,10 +11,12 @@
  *  limitations under the License.
  */
 
+import { ExploreSearchIndex } from '../components/Explore/ExplorePage.interface';
 import { SortingField } from '../components/Explore/SortingDropDown';
 import { EntityType } from '../enums/entity.enum';
 import { SearchIndex } from '../enums/search.enum';
 import i18n from '../utils/i18next/LocalUtil';
+import { Icons } from '../utils/SvgUtils';
 
 export const INITIAL_SORT_FIELD = 'updatedAt';
 export const INITIAL_SORT_ORDER = 'desc';
@@ -56,7 +58,6 @@
   category?: string;
 }
 
-<<<<<<< HEAD
 export const EXPLORE_TAB_ITEMS = [
   {
     label: i18n.t('label.database-plural'),
@@ -272,8 +273,6 @@
   },
 };
 
-=======
->>>>>>> a41a341a
 export const COMMON_FILTERS_FOR_DIFFERENT_TABS = [
   'owner.displayName',
   'tags.tagFQN',
