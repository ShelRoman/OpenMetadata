--- conflicted
+++ resolved
@@ -8,24 +8,6 @@
 SET json = jsonb_set(json, '{connection,config,gitCredentials}', json#>'{connection,config,githubCredentials}')
     where serviceType = 'Looker'
   and json#>'{connection,config,githubCredentials}' is not null;
-<<<<<<< HEAD
-  
---
--- Used for storing additional docs data with Extension and different Schemas
---
-CREATE TABLE IF NOT EXISTS doc_store (
-    id VARCHAR(36) GENERATED ALWAYS AS (json ->> 'id') STORED NOT NULL,
-    name VARCHAR(256) GENERATED ALWAYS AS (json ->> 'name') STORED NOT NULL,
-    extension VARCHAR(256) NOT NULL,            -- Extension name same as entity.fieldName
-    jsonSchema VARCHAR(256) NOT NULL,           -- Schema used for generating JSON
-    updatedAt BIGINT GENERATED ALWAYS AS ((json ->> 'updatedAt')::bigint) STORED NOT NULL,
-    updatedBy VARCHAR(256) GENERATED ALWAYS AS (json ->> 'updatedBy') STORED NOT NULL,
-    deleted BOOLEAN GENERATED ALWAYS AS ((json ->> 'deleted')::boolean) STORED,
-    json JSONB NOT NULL,
-    PRIMARY KEY (id, name, extension),
-    UNIQUE (name)
-);
-=======
 
 -- Rename gcsConfig in BigQuery to gcpConfig
 UPDATE dbservice_entity
@@ -50,4 +32,20 @@
 ALTER TABLE test_connection_definition
 ADD fullyQualifiedName VARCHAR(256) GENERATED ALWAYS AS (json ->> 'fullyQualifiedName') STORED NOT NULL,
 DROP COLUMN name;
->>>>>>> 57e44c22
+
+  
+--
+-- Used for storing additional docs data with Extension and different Schemas
+--
+CREATE TABLE IF NOT EXISTS doc_store (
+    id VARCHAR(36) GENERATED ALWAYS AS (json ->> 'id') STORED NOT NULL,
+    name VARCHAR(256) GENERATED ALWAYS AS (json ->> 'name') STORED NOT NULL,
+    extension VARCHAR(256) NOT NULL,            -- Extension name same as entity.fieldName
+    jsonSchema VARCHAR(256) NOT NULL,           -- Schema used for generating JSON
+    updatedAt BIGINT GENERATED ALWAYS AS ((json ->> 'updatedAt')::bigint) STORED NOT NULL,
+    updatedBy VARCHAR(256) GENERATED ALWAYS AS (json ->> 'updatedBy') STORED NOT NULL,
+    deleted BOOLEAN GENERATED ALWAYS AS ((json ->> 'deleted')::boolean) STORED,
+    json JSONB NOT NULL,
+    PRIMARY KEY (id, name, extension),
+    UNIQUE (name)
+);