-- Drive Service Tables
CREATE TABLE IF NOT EXISTS drive_service_entity (
    id VARCHAR(36) GENERATED ALWAYS AS (json_unquote(json_extract(json, '$.id'))) STORED NOT NULL,
    nameHash VARCHAR(256) NOT NULL COLLATE ascii_bin,
    name VARCHAR(256) GENERATED ALWAYS AS (json_unquote(json_extract(json, '$.name'))) VIRTUAL NOT NULL,
    serviceType VARCHAR(256) GENERATED ALWAYS AS (json_unquote(json_extract(json, '$.serviceType'))) VIRTUAL NOT NULL,
    json JSON NOT NULL,
    updatedAt BIGINT UNSIGNED GENERATED ALWAYS AS (json_unquote(json_extract(json, '$.updatedAt'))) VIRTUAL NOT NULL,
    updatedBy VARCHAR(256) GENERATED ALWAYS AS (json_unquote(json_extract(json, '$.updatedBy'))) VIRTUAL NOT NULL,
    deleted TINYINT(1) GENERATED ALWAYS AS (json_extract(json, '$.deleted')) VIRTUAL,
    PRIMARY KEY (id),
    UNIQUE KEY drive_service_entity_name_hash (nameHash)
) ENGINE=InnoDB DEFAULT CHARSET=utf8mb4 COLLATE=utf8mb4_0900_ai_ci;

-- Directory Entity
CREATE TABLE IF NOT EXISTS directory_entity (
    id VARCHAR(36) GENERATED ALWAYS AS (json_unquote(json_extract(json, '$.id'))) STORED NOT NULL,
    name VARCHAR(256) GENERATED ALWAYS AS (json_unquote(json_extract(json, '$.name'))) VIRTUAL NOT NULL,
    fqnHash VARCHAR(768) NOT NULL COLLATE ascii_bin,
    json JSON NOT NULL,
    updatedAt BIGINT UNSIGNED GENERATED ALWAYS AS (json_unquote(json_extract(json, '$.updatedAt'))) VIRTUAL NOT NULL,
    updatedBy VARCHAR(256) GENERATED ALWAYS AS (json_unquote(json_extract(json, '$.updatedBy'))) VIRTUAL NOT NULL,
    deleted TINYINT(1) GENERATED ALWAYS AS (json_extract(json, '$.deleted')) VIRTUAL,
    PRIMARY KEY (id),
    UNIQUE KEY directory_entity_fqn_hash (fqnHash)
) ENGINE=InnoDB DEFAULT CHARSET=utf8mb4 COLLATE=utf8mb4_0900_ai_ci;
-- Migrate domain to domains in all entity tables that had singular domain
-- Using the correct table names from existing migrations
UPDATE api_collection_entity SET json = JSON_SET(JSON_REMOVE(json, '$.domain'), '$.domains', JSON_ARRAY(JSON_EXTRACT(json, '$.domain'))) WHERE JSON_EXTRACT(json, '$.domain') IS NOT NULL;
UPDATE api_endpoint_entity SET json = JSON_SET(JSON_REMOVE(json, '$.domain'), '$.domains', JSON_ARRAY(JSON_EXTRACT(json, '$.domain'))) WHERE JSON_EXTRACT(json, '$.domain') IS NOT NULL;
UPDATE api_service_entity SET json = JSON_SET(JSON_REMOVE(json, '$.domain'), '$.domains', JSON_ARRAY(JSON_EXTRACT(json, '$.domain'))) WHERE JSON_EXTRACT(json, '$.domain') IS NOT NULL;
UPDATE chart_entity SET json = JSON_SET(JSON_REMOVE(json, '$.domain'), '$.domains', JSON_ARRAY(JSON_EXTRACT(json, '$.domain'))) WHERE JSON_EXTRACT(json, '$.domain') IS NOT NULL;
UPDATE dashboard_data_model_entity SET json = JSON_SET(JSON_REMOVE(json, '$.domain'), '$.domains', JSON_ARRAY(JSON_EXTRACT(json, '$.domain'))) WHERE JSON_EXTRACT(json, '$.domain') IS NOT NULL;
UPDATE dashboard_entity SET json = JSON_SET(JSON_REMOVE(json, '$.domain'), '$.domains', JSON_ARRAY(JSON_EXTRACT(json, '$.domain'))) WHERE JSON_EXTRACT(json, '$.domain') IS NOT NULL;
UPDATE dashboard_service_entity SET json = JSON_SET(JSON_REMOVE(json, '$.domain'), '$.domains', JSON_ARRAY(JSON_EXTRACT(json, '$.domain'))) WHERE JSON_EXTRACT(json, '$.domain') IS NOT NULL;
UPDATE database_entity SET json = JSON_SET(JSON_REMOVE(json, '$.domain'), '$.domains', JSON_ARRAY(JSON_EXTRACT(json, '$.domain'))) WHERE JSON_EXTRACT(json, '$.domain') IS NOT NULL;
UPDATE database_schema_entity SET json = JSON_SET(JSON_REMOVE(json, '$.domain'), '$.domains', JSON_ARRAY(JSON_EXTRACT(json, '$.domain'))) WHERE JSON_EXTRACT(json, '$.domain') IS NOT NULL;
UPDATE dbservice_entity SET json = JSON_SET(JSON_REMOVE(json, '$.domain'), '$.domains', JSON_ARRAY(JSON_EXTRACT(json, '$.domain'))) WHERE JSON_EXTRACT(json, '$.domain') IS NOT NULL;
UPDATE glossary_entity SET json = JSON_SET(JSON_REMOVE(json, '$.domain'), '$.domains', JSON_ARRAY(JSON_EXTRACT(json, '$.domain'))) WHERE JSON_EXTRACT(json, '$.domain') IS NOT NULL;
UPDATE glossary_term_entity SET json = JSON_SET(JSON_REMOVE(json, '$.domain'), '$.domains', JSON_ARRAY(JSON_EXTRACT(json, '$.domain'))) WHERE JSON_EXTRACT(json, '$.domain') IS NOT NULL;
UPDATE ingestion_pipeline_entity SET json = JSON_SET(JSON_REMOVE(json, '$.domain'), '$.domains', JSON_ARRAY(JSON_EXTRACT(json, '$.domain'))) WHERE JSON_EXTRACT(json, '$.domain') IS NOT NULL;
UPDATE messaging_service_entity SET json = JSON_SET(JSON_REMOVE(json, '$.domain'), '$.domains', JSON_ARRAY(JSON_EXTRACT(json, '$.domain'))) WHERE JSON_EXTRACT(json, '$.domain') IS NOT NULL;
UPDATE metadata_service_entity SET json = JSON_SET(JSON_REMOVE(json, '$.domain'), '$.domains', JSON_ARRAY(JSON_EXTRACT(json, '$.domain'))) WHERE JSON_EXTRACT(json, '$.domain') IS NOT NULL;
UPDATE metric_entity SET json = JSON_SET(JSON_REMOVE(json, '$.domain'), '$.domains', JSON_ARRAY(JSON_EXTRACT(json, '$.domain'))) WHERE JSON_EXTRACT(json, '$.domain') IS NOT NULL;
UPDATE ml_model_entity SET json = JSON_SET(JSON_REMOVE(json, '$.domain'), '$.domains', JSON_ARRAY(JSON_EXTRACT(json, '$.domain'))) WHERE JSON_EXTRACT(json, '$.domain') IS NOT NULL;
UPDATE mlmodel_service_entity SET json = JSON_SET(JSON_REMOVE(json, '$.domain'), '$.domains', JSON_ARRAY(JSON_EXTRACT(json, '$.domain'))) WHERE JSON_EXTRACT(json, '$.domain') IS NOT NULL;
UPDATE persona_entity SET json = JSON_SET(JSON_REMOVE(json, '$.domain'), '$.domains', JSON_ARRAY(JSON_EXTRACT(json, '$.domain'))) WHERE JSON_EXTRACT(json, '$.domain') IS NOT NULL;
UPDATE pipeline_entity SET json = JSON_SET(JSON_REMOVE(json, '$.domain'), '$.domains', JSON_ARRAY(JSON_EXTRACT(json, '$.domain'))) WHERE JSON_EXTRACT(json, '$.domain') IS NOT NULL;
UPDATE pipeline_service_entity SET json = JSON_SET(JSON_REMOVE(json, '$.domain'), '$.domains', JSON_ARRAY(JSON_EXTRACT(json, '$.domain'))) WHERE JSON_EXTRACT(json, '$.domain') IS NOT NULL;
UPDATE query_entity SET json = JSON_SET(JSON_REMOVE(json, '$.domain'), '$.domains', JSON_ARRAY(JSON_EXTRACT(json, '$.domain'))) WHERE JSON_EXTRACT(json, '$.domain') IS NOT NULL;
UPDATE report_entity SET json = JSON_SET(JSON_REMOVE(json, '$.domain'), '$.domains', JSON_ARRAY(JSON_EXTRACT(json, '$.domain'))) WHERE JSON_EXTRACT(json, '$.domain') IS NOT NULL;
UPDATE search_index_entity SET json = JSON_SET(JSON_REMOVE(json, '$.domain'), '$.domains', JSON_ARRAY(JSON_EXTRACT(json, '$.domain'))) WHERE JSON_EXTRACT(json, '$.domain') IS NOT NULL;
UPDATE search_service_entity SET json = JSON_SET(JSON_REMOVE(json, '$.domain'), '$.domains', JSON_ARRAY(JSON_EXTRACT(json, '$.domain'))) WHERE JSON_EXTRACT(json, '$.domain') IS NOT NULL;
UPDATE storage_container_entity SET json = JSON_SET(JSON_REMOVE(json, '$.domain'), '$.domains', JSON_ARRAY(JSON_EXTRACT(json, '$.domain'))) WHERE JSON_EXTRACT(json, '$.domain') IS NOT NULL;
UPDATE storage_service_entity SET json = JSON_SET(JSON_REMOVE(json, '$.domain'), '$.domains', JSON_ARRAY(JSON_EXTRACT(json, '$.domain'))) WHERE JSON_EXTRACT(json, '$.domain') IS NOT NULL;
UPDATE stored_procedure_entity SET json = JSON_SET(JSON_REMOVE(json, '$.domain'), '$.domains', JSON_ARRAY(JSON_EXTRACT(json, '$.domain'))) WHERE JSON_EXTRACT(json, '$.domain') IS NOT NULL;
UPDATE table_entity SET json = JSON_SET(JSON_REMOVE(json, '$.domain'), '$.domains', JSON_ARRAY(JSON_EXTRACT(json, '$.domain'))) WHERE JSON_EXTRACT(json, '$.domain') IS NOT NULL;
UPDATE topic_entity SET json = JSON_SET(JSON_REMOVE(json, '$.domain'), '$.domains', JSON_ARRAY(JSON_EXTRACT(json, '$.domain'))) WHERE JSON_EXTRACT(json, '$.domain') IS NOT NULL;
-- Note: user_entity and team_entity already had domains array, so they are not migrated

-- File Entity
CREATE TABLE IF NOT EXISTS file_entity (
    id VARCHAR(36) GENERATED ALWAYS AS (json_unquote(json_extract(json, '$.id'))) STORED NOT NULL,
    name VARCHAR(256) GENERATED ALWAYS AS (json_unquote(json_extract(json, '$.name'))) VIRTUAL NOT NULL,
    fileType VARCHAR(256) GENERATED ALWAYS AS (json_unquote(json_extract(json, '$.fileType'))) VIRTUAL,
    directoryFqn VARCHAR(768) GENERATED ALWAYS AS (json_unquote(json_extract(json, '$.directory.fullyQualifiedName'))) VIRTUAL,
    fqnHash VARCHAR(768) NOT NULL COLLATE ascii_bin,
    json JSON NOT NULL,
    updatedAt BIGINT UNSIGNED GENERATED ALWAYS AS (json_unquote(json_extract(json, '$.updatedAt'))) VIRTUAL NOT NULL,
    updatedBy VARCHAR(256) GENERATED ALWAYS AS (json_unquote(json_extract(json, '$.updatedBy'))) VIRTUAL NOT NULL,
    deleted TINYINT(1) GENERATED ALWAYS AS (json_extract(json, '$.deleted')) VIRTUAL,
    PRIMARY KEY (id),
    UNIQUE KEY file_entity_fqn_hash (fqnHash),
    KEY idx_file_filetype (fileType),
    KEY idx_file_directory_fqn (directoryFqn)
) ENGINE=InnoDB DEFAULT CHARSET=utf8mb4 COLLATE=utf8mb4_0900_ai_ci;

-- Spreadsheet Entity
CREATE TABLE IF NOT EXISTS spreadsheet_entity (
    id VARCHAR(36) GENERATED ALWAYS AS (json_unquote(json_extract(json, '$.id'))) STORED NOT NULL,
    name VARCHAR(256) GENERATED ALWAYS AS (json_unquote(json_extract(json, '$.name'))) VIRTUAL NOT NULL,
    directoryFqn VARCHAR(768) GENERATED ALWAYS AS (json_unquote(json_extract(json, '$.directory.fullyQualifiedName'))) VIRTUAL,
    fqnHash VARCHAR(768) NOT NULL COLLATE ascii_bin,
    json JSON NOT NULL,
    updatedAt BIGINT UNSIGNED GENERATED ALWAYS AS (json_unquote(json_extract(json, '$.updatedAt'))) VIRTUAL NOT NULL,
    updatedBy VARCHAR(256) GENERATED ALWAYS AS (json_unquote(json_extract(json, '$.updatedBy'))) VIRTUAL NOT NULL,
    deleted TINYINT(1) GENERATED ALWAYS AS (json_extract(json, '$.deleted')) VIRTUAL,
    PRIMARY KEY (id),
    UNIQUE KEY spreadsheet_entity_fqn_hash (fqnHash),
    KEY idx_spreadsheet_directory_fqn (directoryFqn)
) ENGINE=InnoDB DEFAULT CHARSET=utf8mb4 COLLATE=utf8mb4_0900_ai_ci;

-- Worksheet Entity
CREATE TABLE IF NOT EXISTS worksheet_entity (
    id VARCHAR(36) GENERATED ALWAYS AS (json_unquote(json_extract(json, '$.id'))) STORED NOT NULL,
    name VARCHAR(256) GENERATED ALWAYS AS (json_unquote(json_extract(json, '$.name'))) VIRTUAL NOT NULL,
    spreadsheetFqn VARCHAR(768) GENERATED ALWAYS AS (json_unquote(json_extract(json, '$.spreadsheet.fullyQualifiedName'))) VIRTUAL,
    fqnHash VARCHAR(768) NOT NULL COLLATE ascii_bin,
    json JSON NOT NULL,
    updatedAt BIGINT UNSIGNED GENERATED ALWAYS AS (json_unquote(json_extract(json, '$.updatedAt'))) VIRTUAL NOT NULL,
    updatedBy VARCHAR(256) GENERATED ALWAYS AS (json_unquote(json_extract(json, '$.updatedBy'))) VIRTUAL NOT NULL,
    deleted TINYINT(1) GENERATED ALWAYS AS (json_extract(json, '$.deleted')) VIRTUAL,
    PRIMARY KEY (id),
    UNIQUE KEY worksheet_entity_fqn_hash (fqnHash),
    KEY idx_worksheet_spreadsheet_fqn (spreadsheetFqn)
) ENGINE=InnoDB DEFAULT CHARSET=utf8mb4 COLLATE=utf8mb4_0900_ai_ci;
<<<<<<< HEAD
-- Clean old test connections
TRUNCATE automations_workflow;
=======

-- Performance optimization indexes for entity_relationship table
-- These indexes improve cascade deletion performance
CREATE INDEX idx_entity_rel_from_delete
ON entity_relationship(fromId, fromEntity, toId, toEntity, relation);

CREATE INDEX idx_entity_rel_to_delete 
ON entity_relationship(toId, toEntity, fromId, fromEntity, relation);

-- Index for cascade queries
CREATE INDEX idx_entity_rel_cascade 
ON entity_relationship(fromId, relation, toEntity, toId);

-- Entity deletion lock table for preventing orphaned entities during cascade deletion
CREATE TABLE IF NOT EXISTS entity_deletion_lock (
    id VARCHAR(36) NOT NULL DEFAULT (UUID()),
    entityId VARCHAR(36) NOT NULL,
    entityType VARCHAR(256) NOT NULL,
    entityFqn VARCHAR(2048) NOT NULL,
    lockType VARCHAR(50) NOT NULL, -- 'DELETE_IN_PROGRESS', 'DELETE_SCHEDULED'
    lockedBy VARCHAR(256) NOT NULL,
    lockedAt TIMESTAMP NOT NULL DEFAULT CURRENT_TIMESTAMP,
    expectedCompletion TIMESTAMP NULL,
    deletionScope VARCHAR(50), -- 'ENTITY_ONLY', 'CASCADE'
    metadata JSON,
    PRIMARY KEY (id),
    UNIQUE KEY entity_deletion_lock_unique (entityId, entityType),
    INDEX idx_deletion_lock_fqn (entityFqn(255)),
    INDEX idx_deletion_lock_time (lockedAt)
) ENGINE=InnoDB DEFAULT CHARSET=utf8mb4 COLLATE=utf8mb4_0900_ai_ci;
>>>>>>> d9d70929
<|MERGE_RESOLUTION|>--- conflicted
+++ resolved
@@ -104,10 +104,8 @@
     UNIQUE KEY worksheet_entity_fqn_hash (fqnHash),
     KEY idx_worksheet_spreadsheet_fqn (spreadsheetFqn)
 ) ENGINE=InnoDB DEFAULT CHARSET=utf8mb4 COLLATE=utf8mb4_0900_ai_ci;
-<<<<<<< HEAD
 -- Clean old test connections
 TRUNCATE automations_workflow;
-=======
 
 -- Performance optimization indexes for entity_relationship table
 -- These indexes improve cascade deletion performance
@@ -137,5 +135,4 @@
     UNIQUE KEY entity_deletion_lock_unique (entityId, entityType),
     INDEX idx_deletion_lock_fqn (entityFqn(255)),
     INDEX idx_deletion_lock_time (lockedAt)
-) ENGINE=InnoDB DEFAULT CHARSET=utf8mb4 COLLATE=utf8mb4_0900_ai_ci;
->>>>>>> d9d70929
+) ENGINE=InnoDB DEFAULT CHARSET=utf8mb4 COLLATE=utf8mb4_0900_ai_ci;