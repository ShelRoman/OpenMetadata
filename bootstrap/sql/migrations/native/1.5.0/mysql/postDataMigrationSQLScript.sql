-- matchEnum Test Definition Parameter for columnValuesToBeInSet
UPDATE test_definition
set json = JSON_MERGE_PRESERVE(
	json,
    '{"parameterDefinition": ['
    '{"name": "matchEnum", "displayName": "Match enum", "description": "If enabled, validate that each value independently matches the enum.", "dataType": "BOOLEAN", "required": false, "optionValues": []}'
    ']}'
)
WHERE name = 'columnValuesToBeInSet'
AND JSON_LENGTH(json, '$.parameterDefinition') < 2;

-- Test Case dyanic test migration
UPDATE test_definition
SET json = JSON_SET(json, '$.supportsDynamicAssertion', true)
WHERE name IN (
	'columnValueMaxToBeBetween',
    'columnValueMeanToBeBetween',
    'columnValueMedianToBeBetween',
    'columnValueMinToBeBetween',
    'columnValueStdDevToBeBetween',
    'columnValuesLengthsToBeBetween',
    'columnValuesSumToBeBetween',
    'columnValuesToBeBetween',
    'tableRowCountToBeBetween'
);

<<<<<<< HEAD
-- DROP entityId column from thread_entity table
ALTER table thread_entity DROP COLUMN entityId;

-- Add entityRef column to thread_entity table
UPDATE thread_entity
SET json = JSON_SET(
    JSON_REMOVE(
        JSON_REMOVE(json, '$.entityId'),
        '$.entityType'
    ),
    '$.entityRef',
    JSON_OBJECT(
        'id', JSON_UNQUOTE(JSON_EXTRACT(json, '$.entityId')),
        'type', JSON_UNQUOTE(JSON_EXTRACT(json, '$.entityType'))
    )
)
WHERE JSON_CONTAINS_PATH(json, 'one', '$.entityId') OR JSON_CONTAINS_PATH(json, 'one', '$.entityType');

-- Add entityId and type column to thread_entity table
ALTER table thread_entity ADD COLUMN entityId VARCHAR(36) GENERATED ALWAYS AS (json ->> '$.entityRef.id');
ALTER table thread_entity ADD COLUMN entityType VARCHAR(36) GENERATED ALWAYS AS (json ->> '$.entityRef.type');
=======
-- Update schedule type for applications
UPDATE installed_apps
SET json = JSON_MERGE_PATCH(json, '{"scheduleType": "ScheduledOrManual"}')
WHERE JSON_UNQUOTE(json->'$.scheduleType') = 'Scheduled';

-- recreate all scheduled apps
DELETE FROM apps_marketplace
WHERE JSON_UNQUOTE(json->'$.scheduleType') = 'Scheduled';
>>>>>>> d17d13ce
<|MERGE_RESOLUTION|>--- conflicted
+++ resolved
@@ -24,8 +24,15 @@
     'tableRowCountToBeBetween'
 );
 
-<<<<<<< HEAD
--- DROP entityId column from thread_entity table
+-- Update schedule type for applications
+UPDATE installed_apps
+SET json = JSON_MERGE_PATCH(json, '{"scheduleType": "ScheduledOrManual"}')
+WHERE JSON_UNQUOTE(json->'$.scheduleType') = 'Scheduled';
+
+-- recreate all scheduled apps
+DELETE FROM apps_marketplace
+WHERE JSON_UNQUOTE(json->'$.scheduleType') = 'Scheduled';
+
 ALTER table thread_entity DROP COLUMN entityId;
 
 -- Add entityRef column to thread_entity table
@@ -45,14 +52,4 @@
 
 -- Add entityId and type column to thread_entity table
 ALTER table thread_entity ADD COLUMN entityId VARCHAR(36) GENERATED ALWAYS AS (json ->> '$.entityRef.id');
-ALTER table thread_entity ADD COLUMN entityType VARCHAR(36) GENERATED ALWAYS AS (json ->> '$.entityRef.type');
-=======
--- Update schedule type for applications
-UPDATE installed_apps
-SET json = JSON_MERGE_PATCH(json, '{"scheduleType": "ScheduledOrManual"}')
-WHERE JSON_UNQUOTE(json->'$.scheduleType') = 'Scheduled';
-
--- recreate all scheduled apps
-DELETE FROM apps_marketplace
-WHERE JSON_UNQUOTE(json->'$.scheduleType') = 'Scheduled';
->>>>>>> d17d13ce
+ALTER table thread_entity ADD COLUMN entityType VARCHAR(36) GENERATED ALWAYS AS (json ->> '$.entityRef.type');