--- conflicted
+++ resolved
@@ -184,16 +184,12 @@
 
   public TableResourceTest() {
     super(TABLE, Table.class, TableList.class, "tables", TableResource.FIELDS);
-<<<<<<< HEAD
   }
 
   @BeforeAll
   public void setup(TestInfo test) throws IOException, URISyntaxException {
-    supportedNameCharacters = "_'- .()$";
-=======
     supportedNameCharacters = "_'+#- .()$" + EntityResourceTest.RANDOM_STRING_GENERATOR.generate(1);
     supportsSearchIndex = true;
->>>>>>> 3d8e3014
   }
 
   public void setupDatabaseSchemas(TestInfo test) throws IOException {
@@ -1724,17 +1720,10 @@
     assertEquals(3, getClassificationUsageCount("User", ADMIN_AUTH_HEADERS));
 
     // Total 1 glossary1 tags  - 1 column
-<<<<<<< HEAD
     assertEquals(1, getGlossaryUsageCount(GLOSSARY1.getName(), ADMIN_AUTH_HEADERS));
 
     // Total 1 glossary2 tags  - 1 table
     assertEquals(1, getGlossaryUsageCount(GLOSSARY2.getName(), ADMIN_AUTH_HEADERS));
-=======
-    assertEquals(1, getGlossaryUsageCount(GLOSSARY1.getName()));
-
-    // Total 1 glossary2 tags  - 1 table
-    assertEquals(1, getGlossaryUsageCount(GLOSSARY2.getName()));
->>>>>>> 3d8e3014
 
     // Total 3 USER_ADDRESS tags - 1 table tag and 2 column tags
     assertEquals(3, getTagUsageCount(USER_ADDRESS_TAG_LABEL.getTagFQN(), ADMIN_AUTH_HEADERS));
