--- conflicted
+++ resolved
@@ -203,7 +203,6 @@
   }
 
   @Test
-<<<<<<< HEAD
   public void testSpecialCharacterSearchQueries() throws IOException, InterruptedException {
     // Test characters that are safe for URL parameters first
     // Note: We don't escape '*' and ':' as they're part of valid Lucene syntax
@@ -835,8 +834,9 @@
       case "/" -> "slash";
       default -> "unknown";
     };
-=======
-  public void testListMapping(TestInfo test) {
+
+@Test 
+public void testListMapping(TestInfo test) {
     IndexMappingLoader indexMappingLoader = IndexMappingLoader.getInstance();
     Map<String, IndexMapping> indexMapping = indexMappingLoader.getIndexMapping();
 
@@ -849,7 +849,6 @@
     assertNotNull(entityIndexMapping, "Entity index mapping should not be null");
     Map<String, Object> tableMapping = entityIndexMapping.get("table");
     assertNotNull(tableMapping, "Table mapping should not be null");
->>>>>>> 62ab5689
   }
 
   private Response searchWithQuery(String query, String index) {
