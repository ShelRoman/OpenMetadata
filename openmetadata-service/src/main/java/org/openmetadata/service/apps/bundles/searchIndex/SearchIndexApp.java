package org.openmetadata.service.apps.bundles.searchIndex;

import static org.openmetadata.common.utils.CommonUtil.listOrEmpty;
import static org.openmetadata.common.utils.CommonUtil.nullOrEmpty;
import static org.openmetadata.service.Entity.QUERY_COST_RECORD;
import static org.openmetadata.service.Entity.TEST_CASE_RESOLUTION_STATUS;
import static org.openmetadata.service.Entity.TEST_CASE_RESULT;
import static org.openmetadata.service.apps.scheduler.AppScheduler.ON_DEMAND_JOB;
import static org.openmetadata.service.apps.scheduler.OmAppJobListener.APP_RUN_STATS;
import static org.openmetadata.service.apps.scheduler.OmAppJobListener.WEBSOCKET_STATUS_CHANNEL;
import static org.openmetadata.service.socket.WebSocketManager.SEARCH_INDEX_JOB_BROADCAST_CHANNEL;
import static org.openmetadata.service.workflows.searchIndex.ReindexingUtil.ENTITY_TYPE_KEY;
import static org.openmetadata.service.workflows.searchIndex.ReindexingUtil.isDataInsightIndex;

import jakarta.ws.rs.core.Response;
import java.util.HashMap;
import java.util.List;
import java.util.Map;
import java.util.Set;
import java.util.concurrent.CountDownLatch;
import java.util.concurrent.ExecutorService;
import java.util.concurrent.Executors;
import java.util.concurrent.TimeUnit;
import java.util.concurrent.atomic.AtomicReference;
import lombok.Getter;
import lombok.extern.slf4j.Slf4j;
import org.apache.commons.lang.exception.ExceptionUtils;
import org.jetbrains.annotations.NotNull;
import org.openmetadata.schema.EntityInterface;
import org.openmetadata.schema.EntityTimeSeriesInterface;
import org.openmetadata.schema.analytics.ReportData;
import org.openmetadata.schema.entity.app.App;
import org.openmetadata.schema.entity.app.AppRunRecord;
import org.openmetadata.schema.entity.app.FailureContext;
import org.openmetadata.schema.entity.app.SuccessContext;
import org.openmetadata.schema.service.configuration.elasticsearch.ElasticSearchConfiguration;
import org.openmetadata.schema.system.EntityError;
import org.openmetadata.schema.system.EntityStats;
import org.openmetadata.schema.system.EventPublisherJob;
import org.openmetadata.schema.system.IndexingError;
import org.openmetadata.schema.system.Stats;
import org.openmetadata.schema.system.StepStats;
import org.openmetadata.service.Entity;
import org.openmetadata.service.apps.AbstractNativeApplication;
import org.openmetadata.service.exception.AppException;
import org.openmetadata.service.exception.SearchIndexException;
import org.openmetadata.service.jdbi3.CollectionDAO;
import org.openmetadata.service.jdbi3.EntityRepository;
import org.openmetadata.service.jdbi3.EntityTimeSeriesRepository;
import org.openmetadata.service.jdbi3.ListFilter;
import org.openmetadata.service.search.SearchClusterMetrics;
import org.openmetadata.service.search.SearchRepository;
import org.openmetadata.service.search.models.IndexMapping;
import org.openmetadata.service.socket.WebSocketManager;
import org.openmetadata.service.util.FullyQualifiedName;
import org.openmetadata.service.util.JsonUtils;
import org.openmetadata.service.util.RestUtil;
import org.openmetadata.service.util.ResultList;
import org.openmetadata.service.workflows.interfaces.Source;
import org.openmetadata.service.workflows.searchIndex.PaginatedEntitiesSource;
import org.openmetadata.service.workflows.searchIndex.PaginatedEntityTimeSeriesSource;
import org.quartz.JobExecutionContext;

@Slf4j
public class SearchIndexApp extends AbstractNativeApplication {
  private static final String ALL = "all";

  public static final Set<String> TIME_SERIES_ENTITIES =
      Set.of(
          ReportData.ReportDataType.ENTITY_REPORT_DATA.value(),
          ReportData.ReportDataType.RAW_COST_ANALYSIS_REPORT_DATA.value(),
          ReportData.ReportDataType.WEB_ANALYTIC_USER_ACTIVITY_REPORT_DATA.value(),
          ReportData.ReportDataType.WEB_ANALYTIC_ENTITY_VIEW_REPORT_DATA.value(),
          ReportData.ReportDataType.AGGREGATED_COST_ANALYSIS_REPORT_DATA.value(),
          TEST_CASE_RESOLUTION_STATUS,
          TEST_CASE_RESULT,
          QUERY_COST_RECORD);

  // Constants to replace magic numbers
  private BulkSink searchIndexSink;

  @Getter private EventPublisherJob jobData;
  private final Object jobDataLock = new Object();
  private ExecutorService producerExecutor;
  private ExecutorService jobExecutor;
  private final AtomicReference<Stats> searchIndexStats = new AtomicReference<>();
  private final AtomicReference<Integer> batchSize = new AtomicReference<>(5);
  private JobExecutionContext jobExecutionContext;
  private volatile boolean stopped = false;
  private volatile long lastWebSocketUpdate = 0;
  private static final long WEBSOCKET_UPDATE_INTERVAL_MS = 2000; // 2 seconds

<<<<<<< HEAD
  // Connection pool optimization settings - these are safety limits, not hard caps
  private static final int DEFAULT_MAX_READER_THREADS = 50; // Default max for auto-tuning
  private static final int SAFETY_MAX_READER_THREADS = 200; // Absolute safety limit
  private static final int MAX_GLOBAL_CONCURRENT_READS = 50; // Increased for virtual threads
  private static final int MIN_BATCH_SIZE = 50; // Minimum batch size for efficiency
  private static final int MAX_BATCH_SIZE = 200; // Maximum batch size to avoid memory issues
  private static final int MAX_CONCURRENT_REQUESTS = 100; // Safety limit for search cluster
=======
  // Maximum concurrent tasks to prevent exhausting DB connections
  private static final int MAX_CONCURRENT_TASKS = 50;
>>>>>>> 7035c9e1

  public SearchIndexApp(CollectionDAO collectionDAO, SearchRepository searchRepository) {
    super(collectionDAO, searchRepository);
  }

  @Override
  public void init(App app) {
    super.init(app);
    EventPublisherJob request =
        JsonUtils.convertValue(app.getAppConfiguration(), EventPublisherJob.class)
            .withStats(new Stats());
    JsonUtils.validateJsonSchema(request, EventPublisherJob.class);

    if (request.getEntities().size() == 1 && request.getEntities().contains(ALL)) {
      SearchRepository searchRepo = Entity.getSearchRepo();
      request.setEntities(searchRepo.getSearchEntities());
    }

    jobData = request;
    LOG.info("Initialized SearchIndexApp with entities: {}", jobData.getEntities());
  }

  @Override
  public void startApp(JobExecutionContext jobExecutionContext) {
    try {
      this.jobExecutionContext = jobExecutionContext;

      // Initialize bounded executors
      this.jobExecutor =
          Executors.newFixedThreadPool(MAX_CONCURRENT_TASKS, Thread.ofVirtual().factory());

      initializeJob(jobExecutionContext);
      String runType =
          (String) jobExecutionContext.getJobDetail().getJobDataMap().get("triggerType");
      if (!ON_DEMAND_JOB.equals(runType)) {
        jobData.setRecreateIndex(false);
      }

      reCreateIndexes(jobData.getEntities());
      performReindex(jobExecutionContext);

      // Set job completion status
      synchronized (jobDataLock) {
        // Job can be RUNNING or ACTIVE_ERROR (if some records failed)
        // Only set to COMPLETED if still RUNNING, otherwise keep the error status
        if (jobData.getStatus() == EventPublisherJob.Status.RUNNING) {
          jobData.setStatus(EventPublisherJob.Status.COMPLETED);
          sendUpdates(jobExecutionContext, true);
        } else if (jobData.getStatus() == EventPublisherJob.Status.ACTIVE_ERROR) {
          // Job completed but had some errors - keep ACTIVE_ERROR status
          LOG.info("Reindexing completed with some errors. Status: ACTIVE_ERROR");
          sendUpdates(jobExecutionContext, true);
        }
      }
    } catch (InterruptedException ex) {
      Thread.currentThread().interrupt();
      handleJobFailure(ex);
    } catch (Exception ex) {
      handleJobFailure(ex);
    } finally {
      // Always send final status update
      sendUpdates(jobExecutionContext, true);
    }
  }

  /**
   * Cleans up stale jobs from previous runs.
   */
  private void cleanUpStaleJobsFromRuns() {
    try {
      collectionDAO
          .appExtensionTimeSeriesDao()
          .markStaleEntriesStopped(getApp().getId().toString());
      LOG.debug("Cleaned up stale jobs.");
    } catch (Exception ex) {
      LOG.error("Failed in marking stale entries as stopped.", ex);
    }
  }

  private void initializeJob(JobExecutionContext jobExecutionContext) {
    cleanUpStaleJobsFromRuns();

    LOG.info("Executing Reindexing Job with JobData: {}", jobData);

    jobData.setStatus(EventPublisherJob.Status.RUNNING);

    LOG.debug("Initializing job statistics.");
    searchIndexStats.set(initializeTotalRecords(jobData.getEntities()));
    jobData.setStats(searchIndexStats.get());

    // Apply auto-tuning if enabled (after stats are initialized)
    if (Boolean.TRUE.equals(jobData.getAutoTune())) {
      LOG.info("Auto-tune enabled, analyzing cluster and adjusting parameters...");
      applyAutoTuning();
    }

    batchSize.set(jobData.getBatchSize());
    sendUpdates(jobExecutionContext, true);

    ElasticSearchConfiguration.SearchType searchType = searchRepository.getSearchType();
    LOG.info("Initializing searchIndexSink with search type: {}", searchType);

    if (searchType.equals(ElasticSearchConfiguration.SearchType.OPENSEARCH)) {
      this.searchIndexSink =
          new OpenSearchIndexSink(
              searchRepository.getSearchClient(),
              jobData.getPayLoadSize(),
              jobData.getMaxConcurrentRequests(),
              jobData.getMaxRetries(),
              jobData.getInitialBackoff(),
              jobData.getMaxBackoff());
      LOG.info("Initialized OpenSearchIndexSink.");
    } else {
      this.searchIndexSink =
          new ElasticSearchIndexSink(
              searchRepository.getSearchClient(),
              jobData.getPayLoadSize(),
              jobData.getMaxConcurrentRequests(),
              jobData.getMaxRetries(),
              jobData.getInitialBackoff(),
              jobData.getMaxBackoff());
      LOG.info("Initialized ElasticSearchIndexSink.");
    }
  }

  public void updateRecordToDbAndNotify(JobExecutionContext jobExecutionContext) {
    AppRunRecord appRecord = getJobRecord(jobExecutionContext);

    appRecord.setStatus(AppRunRecord.Status.fromValue(jobData.getStatus().value()));
    if (jobData.getFailure() != null) {
      appRecord.setFailureContext(
          new FailureContext().withAdditionalProperty("failure", jobData.getFailure()));
    }
    if (jobData.getStats() != null) {
      appRecord.setSuccessContext(
          new SuccessContext().withAdditionalProperty("stats", jobData.getStats()));
    }

    if (WebSocketManager.getInstance() != null) {
      String messageJson = JsonUtils.pojoToJson(appRecord);
      WebSocketManager.getInstance()
          .broadCastMessageToAll(SEARCH_INDEX_JOB_BROADCAST_CHANNEL, messageJson);
      LOG.debug(
          "Broad-casted job updates via WebSocket. Channel: {}, Status: {}, HasFailure: {}",
          SEARCH_INDEX_JOB_BROADCAST_CHANNEL,
          appRecord.getStatus(),
          appRecord.getFailureContext() != null);
      if (appRecord.getFailureContext() != null) {
        LOG.debug("WebSocket Error Message: {}", messageJson);
      }
    }

    pushAppStatusUpdates(jobExecutionContext, appRecord, true);
    LOG.debug("Updated AppRunRecord in DB: {}", appRecord);
  }

  private void performReindex(JobExecutionContext jobExecutionContext) throws InterruptedException {
    int numProducers = jobData.getProducerThreads();
    int numConsumers = jobData.getConsumerThreads();
    LOG.info("Starting reindexing with {} producers and {} consumers.", numProducers, numConsumers);

<<<<<<< HEAD
    // Use the configured number of producer threads directly
    // Virtual threads are lightweight, so we can respect the user's configuration
    // The auto-tuning already adjusts these values based on available resources
    LOG.info(
        "Creating virtual thread executor with {} producer threads (configured: {})",
        numProducers,
        jobData.getProducerThreads());

    // Use virtual threads for readers - they're lightweight and perfect for I/O-bound operations
    producerExecutor = Executors.newVirtualThreadPerTaskExecutor();
=======
    // Use bounded executor for producer threads
    producerExecutor =
        Executors.newFixedThreadPool(
            Math.min(numProducers, MAX_CONCURRENT_TASKS), Thread.ofVirtual().factory());
>>>>>>> 7035c9e1

    try {
      processEntityReindex(jobExecutionContext);
    } catch (Exception e) {
      LOG.error("Error during reindexing process.", e);
      throw e;
    } finally {
      shutdownExecutor(jobExecutor, "JobExecutor", 20, TimeUnit.SECONDS);
      shutdownExecutor(producerExecutor, "ReaderExecutor", 1, TimeUnit.MINUTES);
    }
  }

  private void processEntityReindex(JobExecutionContext jobExecutionContext)
      throws InterruptedException {
    int latchCount = getTotalLatchCount(jobData.getEntities());
    LOG.info("[SearchIndex] Total batches to process: {}", latchCount);

    CountDownLatch producerLatch = new CountDownLatch(latchCount);
    long startTime = System.currentTimeMillis();

    submitProducerTask(jobExecutionContext, producerLatch);

    // Wait with periodic status updates
    while (!producerLatch.await(30, TimeUnit.SECONDS)) {
      long remaining = producerLatch.getCount();
      long processed = latchCount - remaining;
      long elapsedSeconds = (System.currentTimeMillis() - startTime) / 1000;
      LOG.info(
          "[SearchIndex] Progress: {}/{} batches processed ({}%) in {}s",
          processed, latchCount, Math.round(processed * 100.0 / latchCount), elapsedSeconds);
      // Log connection pool status periodically
      if (processed % 100 == 0) {
        logConnectionPoolStatus("Progress check");
      }
    }

    long totalTime = System.currentTimeMillis() - startTime;
    LOG.info("[SearchIndex] Completed all {} batches in {}ms", latchCount, totalTime);
  }

  private void submitProducerTask(
      JobExecutionContext jobExecutionContext, CountDownLatch producerLatch) {
    LOG.info(
        "[SearchIndex] Starting producer tasks for {} entity types with batch size: {}, producer threads: {}",
        jobData.getEntities().size(),
        batchSize.get(),
        jobData.getProducerThreads());

    // Log initial connection pool status if available
    logConnectionPoolStatus("Before starting producers");

    // Global semaphore to limit total concurrent database operations across all entity types
    // With virtual threads, we can be more generous but still need some limit for safety
    // Use the configured producer threads as the base, with a multiplier for virtual threads
    int configuredProducers = jobData.getProducerThreads();
    int globalMaxConcurrentReads =
        Math.max(
            configuredProducers, Math.min(MAX_GLOBAL_CONCURRENT_READS, configuredProducers * 2));
    Semaphore globalSemaphore = new Semaphore(globalMaxConcurrentReads);
    LOG.info(
        "[SearchIndex] Using global semaphore with {} permits (configured producers: {})",
        globalMaxConcurrentReads,
        configuredProducers);

    for (String entityType : jobData.getEntities()) {
      jobExecutor.submit(
          () -> {
            try {
              int totalEntityRecords = getTotalEntityRecords(entityType);
              Source<?> source = createSource(entityType);
              int loadPerThread = calculateNumberOfThreads(totalEntityRecords);
<<<<<<< HEAD

              LOG.info(
                  "[SearchIndex] Processing entityType: {}, totalRecords: {}, batches: {}",
                  entityType,
                  totalEntityRecords,
                  loadPerThread);

              if (totalEntityRecords > 0) {
                for (int i = 0; i < loadPerThread; i++) {
                  globalSemaphore.acquire();
=======
              if (totalEntityRecords > 0) {
                for (int i = 0; i < loadPerThread; i++) {
                  LOG.debug(
                      "Submitting virtual thread producer task for batch {}/{}",
                      i + 1,
                      loadPerThread);
>>>>>>> 7035c9e1
                  int currentOffset = i * batchSize.get();
                  producerExecutor.submit(
                      () -> {
                        try {
                          processReadTask(jobExecutionContext, entityType, source, currentOffset);
                        } catch (Exception e) {
                          LOG.error(
                              "[SearchIndex] Error processing entity type {} at offset {}",
                              entityType,
                              currentOffset,
                              e);
                        } finally {
                          producerLatch.countDown();
<<<<<<< HEAD
                          globalSemaphore.release();
=======
>>>>>>> 7035c9e1
                        }
                      });
                }
              }
            } catch (Exception e) {
              LOG.error(
                  "[SearchIndex] Error setting up producer for entity type {}", entityType, e);
            }
          });
    }
  }

  /**
   * Shuts down an executor service gracefully.
   *
   * @param executor The executor service to shut down.
   * @param name     The name of the executor for logging.
   * @param timeout  The timeout duration.
   * @param unit     The time unit of the timeout.
   */
  private void shutdownExecutor(
      ExecutorService executor, String name, long timeout, TimeUnit unit) {
    if (executor != null && !executor.isShutdown()) {
      executor.shutdown();
      try {
        if (!executor.awaitTermination(timeout, unit)) {
          executor.shutdownNow();
          LOG.warn("{} did not terminate within the specified timeout.", name);
        } else {
          LOG.info("{} terminated successfully.", name);
        }
      } catch (InterruptedException e) {
        LOG.error("Interrupted while waiting for {} to terminate.", name, e);
        executor.shutdownNow();
        Thread.currentThread().interrupt();
      }
    }
  }

  private void handleJobFailure(Exception ex) {
    IndexingError indexingError =
        new IndexingError()
            .withErrorSource(IndexingError.ErrorSource.JOB)
            .withMessage(
                String.format(
                    "Reindexing Job Has Encountered an Exception.%nJob Data: %s,%nStack: %s",
                    jobData.toString(), ExceptionUtils.getStackTrace(ex)));
    LOG.error(indexingError.getMessage(), ex);
    jobData.setStatus(EventPublisherJob.Status.FAILED);
    jobData.setFailure(indexingError);
  }

  public synchronized void updateStats(String entityType, StepStats currentEntityStats) {
    Stats jobDataStats = jobData.getStats();
    if (jobDataStats.getEntityStats() == null) {
      jobDataStats.setEntityStats(new EntityStats());
    }

    StepStats existingEntityStats =
        jobDataStats.getEntityStats().getAdditionalProperties().get(entityType);
    if (existingEntityStats == null) {
      jobDataStats.getEntityStats().getAdditionalProperties().put(entityType, currentEntityStats);
      LOG.debug("Initialized StepStats for entityType '{}': {}", entityType, currentEntityStats);
    } else {
      accumulateStepStats(existingEntityStats, currentEntityStats);
      LOG.debug(
          "Accumulated StepStats for entityType '{}': Success - {}, Failed - {}",
          entityType,
          existingEntityStats.getSuccessRecords(),
          existingEntityStats.getFailedRecords());
    }

    StepStats jobStats = jobDataStats.getJobStats();
    if (jobStats == null) {
      jobStats = new StepStats();
      jobDataStats.setJobStats(jobStats);
    }

    accumulateStepStats(jobStats, currentEntityStats);
    LOG.debug(
        "Updated jobStats: Success - {}, Failed - {}",
        jobStats.getSuccessRecords(),
        jobStats.getFailedRecords());

    jobData.setStats(jobDataStats);
  }

  private void accumulateStepStats(StepStats target, StepStats source) {
    if (target == null || source == null) {
      return;
    }
    target.setTotalRecords(target.getTotalRecords() + source.getTotalRecords());
    target.setSuccessRecords(target.getSuccessRecords() + source.getSuccessRecords());
    target.setFailedRecords(target.getFailedRecords() + source.getFailedRecords());
  }

  public synchronized Stats initializeTotalRecords(Set<String> entities) {
    Stats jobDataStats = jobData.getStats();
    if (jobDataStats.getEntityStats() == null) {
      jobDataStats.setEntityStats(new EntityStats());
      LOG.debug("Initialized entityStats map.");
    }

    int total = 0;
    for (String entityType : entities) {
      int entityTotal = getEntityTotal(entityType);
      total += entityTotal;

      StepStats entityStats = new StepStats();
      entityStats.setTotalRecords(entityTotal);
      entityStats.setSuccessRecords(0);
      entityStats.setFailedRecords(0);

      jobDataStats.getEntityStats().getAdditionalProperties().put(entityType, entityStats);
      LOG.debug("Set Total Records for entityType '{}': {}", entityType, entityTotal);
    }

    StepStats jobStats = jobDataStats.getJobStats();
    if (jobStats == null) {
      jobStats = new StepStats();
      jobDataStats.setJobStats(jobStats);
      LOG.debug("Initialized jobStats.");
    }
    jobStats.setTotalRecords(total);
    LOG.debug("Set job-level Total Records: {}", jobStats.getTotalRecords());

    jobData.setStats(jobDataStats);
    return jobDataStats;
  }

  private int getEntityTotal(String entityType) {
    try {
      if (!TIME_SERIES_ENTITIES.contains(entityType)) {
        EntityRepository<?> repository = Entity.getEntityRepository(entityType);
        return repository.getDao().listTotalCount();
      } else {
        EntityTimeSeriesRepository<?> repository;
        ListFilter listFilter = new ListFilter(null);
        if (isDataInsightIndex(entityType)) {
          listFilter.addQueryParam("entityFQNHash", FullyQualifiedName.buildHash(entityType));
          repository = Entity.getEntityTimeSeriesRepository(Entity.ENTITY_REPORT_DATA);
        } else {
          repository = Entity.getEntityTimeSeriesRepository(entityType);
        }
        return repository.getTimeSeriesDao().listCount(listFilter);
      }
    } catch (Exception e) {
      LOG.debug("Error while getting total entities to index for '{}'", entityType, e);
      return 0;
    }
  }

  private void sendUpdates(JobExecutionContext jobExecutionContext) {
    sendUpdates(jobExecutionContext, false);
  }

  private void sendUpdates(JobExecutionContext jobExecutionContext, boolean forceUpdate) {
    try {
      long currentTime = System.currentTimeMillis();
      // Throttle updates unless forced (for errors, completion, etc.)
      if (!forceUpdate && (currentTime - lastWebSocketUpdate < WEBSOCKET_UPDATE_INTERVAL_MS)) {
        LOG.debug(
            "Throttling WebSocket update - {} ms since last update",
            currentTime - lastWebSocketUpdate);
        return;
      }

      lastWebSocketUpdate = currentTime;
      LOG.debug(
          "Sending WebSocket update - forced: {}, status: {}", forceUpdate, jobData.getStatus());
      jobExecutionContext.getJobDetail().getJobDataMap().put(APP_RUN_STATS, jobData.getStats());
      jobExecutionContext
          .getJobDetail()
          .getJobDataMap()
          .put(WEBSOCKET_STATUS_CHANNEL, SEARCH_INDEX_JOB_BROADCAST_CHANNEL);
      updateRecordToDbAndNotify(jobExecutionContext);
    } catch (Exception ex) {
      LOG.error("Failed to send updated stats with WebSocket", ex);
    }
  }

  private void reCreateIndexes(Set<String> entities) throws SearchIndexException {
    for (String entityType : entities) {
      if (Boolean.FALSE.equals(jobData.getRecreateIndex())) {
        LOG.debug("RecreateIndex is false. Skipping index recreation for '{}'.", entityType);
        return;
      }

      try {
        IndexMapping indexType = searchRepository.getIndexMapping(entityType);
        searchRepository.deleteIndex(indexType);
        searchRepository.createIndex(indexType);
        LOG.info("Recreated index for entityType '{}'.", entityType);
      } catch (Exception e) {
        LOG.error("Failed to recreate index for entityType '{}'.", entityType, e);
        throw new SearchIndexException(e);
      }
    }
  }

  @SuppressWarnings("unused")
  @Override
  public void stop() {
    LOG.info("Stopping reindexing job.");
    stopped = true;

    // Set status to STOP_IN_PROGRESS and notify UI
    synchronized (jobDataLock) {
      jobData.setStatus(EventPublisherJob.Status.STOP_IN_PROGRESS);
      if (jobExecutionContext != null) {
        sendUpdates(jobExecutionContext, true); // Force update for stop
      }
    }

    // Shutdown executors
    shutdownExecutor(jobExecutor, "JobExecutor", 60, TimeUnit.SECONDS);
    shutdownExecutor(producerExecutor, "ProducerExecutor", 60, TimeUnit.SECONDS);

    // Set final status based on whether there were errors
    synchronized (jobDataLock) {
      // Only set to FAILED if there was a catastrophic failure (not just some failed records)
      // ACTIVE_ERROR means some records failed but the job is still running
      // We should only mark as FAILED if the entire job failed to execute
      if (jobData.getFailure() != null
          && jobData.getFailure().getErrorSource() == IndexingError.ErrorSource.JOB) {
        LOG.info("Stopped reindexing job with job-level failure - setting status to FAILED.");
        jobData.setStatus(EventPublisherJob.Status.FAILED);
      } else if (jobData.getStatus() == EventPublisherJob.Status.ACTIVE_ERROR) {
        // Job had some errors but was still running - user stopped it
        LOG.info("Stopped reindexing job that had some record errors - setting status to STOPPED.");
        jobData.setStatus(EventPublisherJob.Status.STOPPED);
      } else {
        LOG.info("Stopped reindexing job cleanly - setting status to STOPPED.");
        jobData.setStatus(EventPublisherJob.Status.STOPPED);
      }

      // Send final update to UI
      if (jobExecutionContext != null) {
        sendUpdates(jobExecutionContext, true); // Force update for final status
      }
    }
  }

  @Override
  protected void validateConfig(Map<String, Object> appConfig) {
    try {
      JsonUtils.convertValue(appConfig, EventPublisherJob.class);
    } catch (IllegalArgumentException e) {
      throw AppException.byMessage(
          Response.Status.BAD_REQUEST, "Invalid App Configuration: " + e.getMessage());
    }
  }

  private void processTask(IndexingTask<?> task, JobExecutionContext jobExecutionContext) {
    String entityType = task.entityType();
    ResultList<?> entities = task.entities();
    Map<String, Object> contextData = new HashMap<>();
    contextData.put(ENTITY_TYPE_KEY, entityType);

    try {
      if (!TIME_SERIES_ENTITIES.contains(entityType)) {
        @SuppressWarnings("unchecked")
        List<EntityInterface> entityList = (List<EntityInterface>) entities.getData();
        searchIndexSink.write(entityList, contextData);
      } else {
        @SuppressWarnings("unchecked")
        List<EntityTimeSeriesInterface> entityList =
            (List<EntityTimeSeriesInterface>) entities.getData();
        searchIndexSink.write(entityList, contextData);
      }

      // After successful write, create a new StepStats for the current batch
      StepStats currentEntityStats = new StepStats();
      currentEntityStats.setSuccessRecords(listOrEmpty(entities.getData()).size());
      currentEntityStats.setFailedRecords(listOrEmpty(entities.getErrors()).size());
      // Do NOT set Total Records here

      // Update statistics in a thread-safe manner
      synchronized (jobDataLock) {
        // Only set error status if there are actual errors (after filtering out "entity not found"
        // errors)
        if (!entities.getErrors().isEmpty()) {
          // Double-check that we have real errors, not just stale references
          boolean hasRealErrors =
              entities.getErrors().stream().anyMatch(error -> !isEntityNotFoundError(error));

          if (hasRealErrors) {
            jobData.setStatus(EventPublisherJob.Status.ACTIVE_ERROR);
            jobData.setFailure(
                new IndexingError()
                    .withErrorSource(IndexingError.ErrorSource.READER)
                    .withSubmittedCount(batchSize.get())
                    .withSuccessCount(entities.getData().size())
                    .withFailedCount(entities.getErrors().size())
                    .withMessage(
                        "Issues in Reading A Batch For Entities. Check Errors Corresponding to Entities.")
                    .withFailedEntities(entities.getErrors()));
          } else {
            // Log that we ignored stale references
            LOG.debug(
                "Ignored {} stale entity references during indexing", entities.getErrors().size());
          }
        }
        updateStats(entityType, currentEntityStats);

        // Broadcast updated metrics via WebSocket after each batch
        LOG.debug(
            "Broadcasting metrics update for entity type: {}, success: {}, failed: {}",
            entityType,
            currentEntityStats.getSuccessRecords(),
            currentEntityStats.getFailedRecords());
        sendUpdates(jobExecutionContext);
      }

    } catch (SearchIndexException e) {
      synchronized (jobDataLock) {
        jobData.setStatus(EventPublisherJob.Status.ACTIVE_ERROR);
        // Use the IndexingError from SearchIndexException if available
        IndexingError indexingError = e.getIndexingError();
        if (indexingError != null) {
          jobData.setFailure(indexingError);
        } else {
          jobData.setFailure(
              new IndexingError()
                  .withErrorSource(IndexingError.ErrorSource.SINK)
                  .withMessage(e.getMessage()));
        }

        StepStats failedEntityStats = new StepStats();
        failedEntityStats.setSuccessRecords(
            indexingError != null ? indexingError.getSuccessCount() : 0);
        failedEntityStats.setFailedRecords(
            indexingError != null ? indexingError.getFailedCount() : entities.getData().size());
        updateStats(entityType, failedEntityStats);

        // Immediately broadcast the error via WebSocket
        sendUpdates(jobExecutionContext, true); // Force update for errors
      }
      LOG.error("Search indexing error during processing task for entity {}", entityType, e);
    } catch (Exception e) {
      synchronized (jobDataLock) {
        jobData.setStatus(EventPublisherJob.Status.ACTIVE_ERROR);
        jobData.setFailure(
            new IndexingError()
                .withErrorSource(IndexingError.ErrorSource.JOB)
                .withMessage(e.getMessage()));

        StepStats failedEntityStats = new StepStats();
        failedEntityStats.setSuccessRecords(0);
        failedEntityStats.setFailedRecords(entities.getData().size());
        updateStats(entityType, failedEntityStats);

        // Immediately broadcast the error via WebSocket
        sendUpdates(jobExecutionContext, true); // Force update for errors
      }
      LOG.error("Unexpected error during processing task for entity {}", entityType, e);
    } finally {
      if (!stopped) {
        sendUpdates(jobExecutionContext);
      }
    }
  }

  @NotNull
  private Source<?> createSource(String entityType) {
    // For search indexing, we need all fields since different entities require different fields
    // However, we'll rely on bulk loading optimization to reduce connection usage
    List<String> fields = List.of("*");
    Source<?> source;

    if (!TIME_SERIES_ENTITIES.contains(entityType)) {
      PaginatedEntitiesSource paginatedSource =
          new PaginatedEntitiesSource(entityType, batchSize.get(), fields);
      if (!nullOrEmpty(jobData.getAfterCursor())) {
        paginatedSource.getCursor().set(jobData.getAfterCursor());
      }
      source = paginatedSource;
    } else {
      PaginatedEntityTimeSeriesSource paginatedSource =
          new PaginatedEntityTimeSeriesSource(entityType, batchSize.get(), fields);
      if (!nullOrEmpty(jobData.getAfterCursor())) {
        paginatedSource.getCursor().set(jobData.getAfterCursor());
      }
      source = paginatedSource;
    }

    return source;
  }

  private int getTotalLatchCount(Set<String> entities) {
    int totalCount = 0;
    for (String entityType : entities) {
      int totalEntityRecords = getTotalEntityRecords(entityType);
      int noOfThreads = calculateNumberOfThreads(totalEntityRecords);
      totalCount += noOfThreads;
    }
    return totalCount;
  }

  private int getTotalEntityRecords(String entityType) {
    return ((StepStats)
            searchIndexStats.get().getEntityStats().getAdditionalProperties().get(entityType))
        .getTotalRecords();
  }

  private void processReadTask(
      JobExecutionContext jobExecutionContext, String entityType, Source<?> source, int offset) {
    long startTime = System.currentTimeMillis();
    try {
      LOG.debug(
          "[SearchIndex] Reading batch for entityType: {}, offset: {}, batchSize: {}",
          entityType,
          offset,
          batchSize.get());
      Object resultList = source.readWithCursor(RestUtil.encodeCursor(String.valueOf(offset)));
      long readTime = System.currentTimeMillis() - startTime;

      if (resultList != null) {
        ResultList<?> entities = extractEntities(entityType, resultList);
        LOG.info(
            "[SearchIndex] Read {} entities of type {} in {}ms (offset: {})",
            entities.getData().size(),
            entityType,
            readTime,
            offset);

        if (!nullOrEmpty(entities.getData())) {
          IndexingTask<?> task = new IndexingTask<>(entityType, entities, offset);
          processTask(task, jobExecutionContext);
        }
      }
    } catch (SearchIndexException e) {
      LOG.error(
          "[SearchIndex] Error reading batch for entityType: {} at offset: {} after {}ms",
          entityType,
          offset,
          System.currentTimeMillis() - startTime,
          e);
      synchronized (jobDataLock) {
        jobData.setStatus(EventPublisherJob.Status.ACTIVE_ERROR);
        jobData.setFailure(e.getIndexingError());
        int remainingRecords = getRemainingRecordsToProcess(entityType);
        if (remainingRecords - batchSize.get() <= 0) {
          updateStats(
              entityType,
              new StepStats().withSuccessRecords(0).withFailedRecords(remainingRecords));
        } else {
          updateStats(
              entityType, new StepStats().withSuccessRecords(0).withFailedRecords(batchSize.get()));
        }
      }
    }
  }

  private int calculateNumberOfThreads(int totalEntityRecords) {
    int mod = totalEntityRecords % batchSize.get();
    if (mod == 0) {
      return totalEntityRecords / batchSize.get();
    } else {
      return (totalEntityRecords / batchSize.get()) + 1;
    }
  }

  @SuppressWarnings("unchecked")
  private ResultList<?> extractEntities(String entityType, Object resultList) {
    if (!TIME_SERIES_ENTITIES.contains(entityType)) {
      return ((ResultList<? extends EntityInterface>) resultList);
    } else {
      return ((ResultList<? extends EntityTimeSeriesInterface>) resultList);
    }
  }

  private int getRemainingRecordsToProcess(String entityType) {
    StepStats entityStats =
        ((StepStats)
            searchIndexStats.get().getEntityStats().getAdditionalProperties().get(entityType));
    return entityStats.getTotalRecords()
        - entityStats.getFailedRecords()
        - entityStats.getSuccessRecords();
  }

  private boolean isEntityNotFoundError(EntityError error) {
    if (error == null || error.getMessage() == null) {
      return false;
    }
    String message = error.getMessage().toLowerCase();
    return message.contains("not found")
        || message.contains("instance for")
        || message.contains("does not exist")
        || message.contains("entitynotfoundexception");
  }

  private void applyAutoTuning() {
    try {
      ElasticSearchConfiguration.SearchType searchType = searchRepository.getSearchType();
      LOG.info("Auto-tune: Request compression enabled for {} bulk operations", searchType);
      LOG.info("Auto-tune: JSON payloads will be gzip compressed (~75% size reduction)");

      long totalEntities = searchIndexStats.get().getJobStats().getTotalRecords();
      // Log database pool configuration BEFORE calling SearchClusterMetrics
      Integer dbMaxPoolSize = searchRepository.getDatabaseMaxPoolSize();
      LOG.info(
          "AUTO-TUNE DEBUG: Database pool configuration from SearchRepository: {}", dbMaxPoolSize);

      SearchClusterMetrics clusterMetrics =
          SearchClusterMetrics.fetchClusterMetrics(searchRepository, totalEntities);
      clusterMetrics.logRecommendations();
      LOG.info("AUTO-TUNE DEBUG: Applying auto-tuned parameters...");
      LOG.info(
          "AUTO-TUNE DEBUG: Original - Batch Size: {}, Producer Threads: {}, Concurrent Requests: {}, Payload Size: {} MB",
          jobData.getBatchSize(),
          jobData.getProducerThreads(),
          jobData.getMaxConcurrentRequests(),
          jobData.getPayLoadSize() / (1024 * 1024));

      // Apply auto-tuned parameters with safety limits
      // Increase batch size for better efficiency with bulk loading
      int recommendedBatchSize = clusterMetrics.getRecommendedBatchSize();
      // Enforce minimum batch size to reduce number of database queries
      recommendedBatchSize =
          Math.max(MIN_BATCH_SIZE, Math.min(MAX_BATCH_SIZE, recommendedBatchSize));
      LOG.info(
          "AUTO-TUNE: Setting batch size to {} (min: {}, max: {})",
          recommendedBatchSize,
          MIN_BATCH_SIZE,
          MAX_BATCH_SIZE);
      jobData.setBatchSize(recommendedBatchSize);

      // Virtual threads allow much higher concurrency without the same resource constraints
      // Auto-tune respects the original configuration but applies safety limits
      int originalProducerThreads = jobData.getProducerThreads();
      int recommendedProducerThreads = clusterMetrics.getRecommendedProducerThreads();

      // Use the higher of original config or recommended, but cap at safety limit
      int maxProducerThreads =
          Math.min(
              Math.max(originalProducerThreads, recommendedProducerThreads),
              SAFETY_MAX_READER_THREADS);

      if (maxProducerThreads != originalProducerThreads) {
        LOG.info(
            "AUTO-TUNE: Adjusting producer threads from {} to {} (recommended: {}, safety limit: {})",
            originalProducerThreads,
            maxProducerThreads,
            recommendedProducerThreads,
            SAFETY_MAX_READER_THREADS);
      }
      jobData.setProducerThreads(maxProducerThreads);

      // Limit concurrent requests to prevent overwhelming the search cluster and database
      int recommendedConcurrentRequests = clusterMetrics.getRecommendedConcurrentRequests();
      int maxConcurrentRequests = Math.min(recommendedConcurrentRequests, MAX_CONCURRENT_REQUESTS);
      if (recommendedConcurrentRequests > MAX_CONCURRENT_REQUESTS) {
        LOG.warn(
            "AUTO-TUNE: Limiting concurrent requests from {} to {} (safety limit)",
            recommendedConcurrentRequests,
            MAX_CONCURRENT_REQUESTS);
      }
      jobData.setMaxConcurrentRequests(maxConcurrentRequests);
      jobData.setPayLoadSize(clusterMetrics.getMaxPayloadSizeBytes());

      LOG.info(
          "AUTO-TUNE: Final Applied - Batch Size: {}, Producer Threads: {}, Concurrent Requests: {}, Payload Size: {} MB, Total Entities: {}",
          jobData.getBatchSize(),
          jobData.getProducerThreads(),
          jobData.getMaxConcurrentRequests(),
          jobData.getPayLoadSize() / (1024 * 1024),
          totalEntities);

    } catch (Exception e) {
      LOG.warn("Auto-tuning failed, using original parameters: {}", e.getMessage());
      LOG.debug("Auto-tuning error details", e);
    }
  }

  static record IndexingTask<T>(
      String entityType, ResultList<T> entities, int currentEntityOffset) {
    public static final IndexingTask<?> POISON_PILL =
        new IndexingTask<>(null, new ResultList<>(), -1);
  }

  private void logConnectionPoolStatus(String context) {
    try {
      // Try to get connection pool metrics from the DAO
      Integer dbMaxPoolSize = searchRepository.getDatabaseMaxPoolSize();
      if (dbMaxPoolSize != null) {
        LOG.info(
            "[SearchIndex] Connection Pool Status ({}): Max Pool Size: {}", context, dbMaxPoolSize);
      }
      // Note: Actual pool metrics (active, idle connections) would require access to the underlying
      // connection pool implementation (HikariCP or Tomcat JDBC Pool)
    } catch (Exception e) {
      LOG.debug("Unable to get connection pool status: {}", e.getMessage());
    }
  }
}<|MERGE_RESOLUTION|>--- conflicted
+++ resolved
@@ -90,18 +90,13 @@
   private volatile long lastWebSocketUpdate = 0;
   private static final long WEBSOCKET_UPDATE_INTERVAL_MS = 2000; // 2 seconds
 
-<<<<<<< HEAD
-  // Connection pool optimization settings - these are safety limits, not hard caps
-  private static final int DEFAULT_MAX_READER_THREADS = 50; // Default max for auto-tuning
+  // Maximum concurrent tasks to prevent exhausting DB connections
+  private static final int MAX_CONCURRENT_TASKS = 50;
   private static final int SAFETY_MAX_READER_THREADS = 200; // Absolute safety limit
   private static final int MAX_GLOBAL_CONCURRENT_READS = 50; // Increased for virtual threads
   private static final int MIN_BATCH_SIZE = 50; // Minimum batch size for efficiency
   private static final int MAX_BATCH_SIZE = 200; // Maximum batch size to avoid memory issues
   private static final int MAX_CONCURRENT_REQUESTS = 100; // Safety limit for search cluster
-=======
-  // Maximum concurrent tasks to prevent exhausting DB connections
-  private static final int MAX_CONCURRENT_TASKS = 50;
->>>>>>> 7035c9e1
 
   public SearchIndexApp(CollectionDAO collectionDAO, SearchRepository searchRepository) {
     super(collectionDAO, searchRepository);
@@ -263,23 +258,16 @@
     int numConsumers = jobData.getConsumerThreads();
     LOG.info("Starting reindexing with {} producers and {} consumers.", numProducers, numConsumers);
 
-<<<<<<< HEAD
-    // Use the configured number of producer threads directly
-    // Virtual threads are lightweight, so we can respect the user's configuration
+    // Use bounded executor for producer threads
+    producerExecutor =
     // The auto-tuning already adjusts these values based on available resources
-    LOG.info(
+        Executors.newFixedThreadPool(
         "Creating virtual thread executor with {} producer threads (configured: {})",
         numProducers,
         jobData.getProducerThreads());
 
     // Use virtual threads for readers - they're lightweight and perfect for I/O-bound operations
-    producerExecutor = Executors.newVirtualThreadPerTaskExecutor();
-=======
-    // Use bounded executor for producer threads
-    producerExecutor =
-        Executors.newFixedThreadPool(
             Math.min(numProducers, MAX_CONCURRENT_TASKS), Thread.ofVirtual().factory());
->>>>>>> 7035c9e1
 
     try {
       processEntityReindex(jobExecutionContext);
@@ -351,25 +339,9 @@
               int totalEntityRecords = getTotalEntityRecords(entityType);
               Source<?> source = createSource(entityType);
               int loadPerThread = calculateNumberOfThreads(totalEntityRecords);
-<<<<<<< HEAD
-
-              LOG.info(
-                  "[SearchIndex] Processing entityType: {}, totalRecords: {}, batches: {}",
-                  entityType,
-                  totalEntityRecords,
-                  loadPerThread);
-
               if (totalEntityRecords > 0) {
                 for (int i = 0; i < loadPerThread; i++) {
                   globalSemaphore.acquire();
-=======
-              if (totalEntityRecords > 0) {
-                for (int i = 0; i < loadPerThread; i++) {
-                  LOG.debug(
-                      "Submitting virtual thread producer task for batch {}/{}",
-                      i + 1,
-                      loadPerThread);
->>>>>>> 7035c9e1
                   int currentOffset = i * batchSize.get();
                   producerExecutor.submit(
                       () -> {
@@ -383,10 +355,6 @@
                               e);
                         } finally {
                           producerLatch.countDown();
-<<<<<<< HEAD
-                          globalSemaphore.release();
-=======
->>>>>>> 7035c9e1
                         }
                       });
                 }
