/*
 *  Copyright 2021 Collate
 *  Licensed under the Apache License, Version 2.0 (the "License");
 *  you may not use this file except in compliance with the License.
 *  You may obtain a copy of the License at
 *  http://www.apache.org/licenses/LICENSE-2.0
 *  Unless required by applicable law or agreed to in writing, software
 *  distributed under the License is distributed on an "AS IS" BASIS,
 *  WITHOUT WARRANTIES OR CONDITIONS OF ANY KIND, either express or implied.
 *  See the License for the specific language governing permissions and
 *  limitations under the License.
 */

package org.openmetadata.service.security;

import static org.openmetadata.common.utils.CommonUtil.listOrEmpty;
import static org.openmetadata.common.utils.CommonUtil.nullOrEmpty;
import static org.openmetadata.service.security.SecurityUtil.findEmailFromClaims;
import static org.openmetadata.service.security.SecurityUtil.findUserNameFromClaims;
import static org.openmetadata.service.security.SecurityUtil.isBot;
import static org.openmetadata.service.security.SecurityUtil.validateDomainEnforcement;
import static org.openmetadata.service.security.SecurityUtil.validatePrincipalClaimsMapping;
import static org.openmetadata.service.security.jwt.JWTTokenGenerator.ROLES_CLAIM;
import static org.openmetadata.service.security.jwt.JWTTokenGenerator.TOKEN_TYPE;
import static org.openmetadata.service.security.jwt.JWTTokenGenerator.getAlgorithm;

import com.auth0.jwk.Jwk;
import com.auth0.jwk.JwkProvider;
import com.auth0.jwt.JWT;
import com.auth0.jwt.algorithms.Algorithm;
import com.auth0.jwt.exceptions.JWTDecodeException;
import com.auth0.jwt.interfaces.Claim;
import com.auth0.jwt.interfaces.DecodedJWT;
import com.google.common.annotations.VisibleForTesting;
import com.google.common.collect.ImmutableList;
import jakarta.ws.rs.container.ContainerRequestContext;
import jakarta.ws.rs.container.ContainerRequestFilter;
import jakarta.ws.rs.core.MultivaluedMap;
import jakarta.ws.rs.core.SecurityContext;
import jakarta.ws.rs.core.UriInfo;
import jakarta.ws.rs.ext.Provider;
import java.net.URL;
import java.security.interfaces.RSAPublicKey;
import java.util.Arrays;
import java.util.Calendar;
import java.util.HashSet;
import java.util.List;
import java.util.Map;
import java.util.Set;
import java.util.TimeZone;
import java.util.TreeMap;
import java.util.stream.Collectors;
import lombok.Getter;
import lombok.SneakyThrows;
import lombok.extern.slf4j.Slf4j;
import org.apache.commons.lang.StringUtils;
import org.openmetadata.schema.api.security.AuthenticationConfiguration;
import org.openmetadata.schema.api.security.AuthorizerConfiguration;
import org.openmetadata.schema.auth.LogoutRequest;
import org.openmetadata.schema.auth.ServiceTokenType;
import org.openmetadata.schema.services.connections.metadata.AuthProvider;
import org.openmetadata.service.security.auth.BotTokenCache;
import org.openmetadata.service.security.auth.CatalogSecurityContext;
import org.openmetadata.service.security.auth.UserTokenCache;
import org.openmetadata.service.security.saml.JwtTokenCacheManager;

@Slf4j
@Provider
public class JwtFilter implements ContainerRequestFilter {
  public static final String EMAIL_CLAIM_KEY = "email";
  public static final String USERNAME_CLAIM_KEY = "username";
  public static final String AUTHORIZATION_HEADER = "Authorization";
  public static final String TOKEN_PREFIX = "Bearer";
  public static final String BOT_CLAIM = "isBot";
  @Getter private List<String> jwtPrincipalClaims;
  @Getter private Map<String, String> jwtPrincipalClaimsMapping;
  private JwkProvider jwkProvider;
  private String principalDomain;
  private Set<String> allowedDomains;
  private boolean enforcePrincipalDomain;
  private AuthProvider providerType;
  private boolean useRolesFromProvider = false;
  private AuthenticationConfiguration.TokenValidationAlgorithm tokenValidationAlgorithm;

  private static final List<String> DEFAULT_PUBLIC_KEY_URLS =
      Arrays.asList(
          "http://localhost:8585/api/v1/system/config/jwks",
          "http://host.docker.internal:8585/api/v1/system/config/jwks");
  public static final List<String> EXCLUDED_ENDPOINTS =
      List.of(
          "v1/system/config/jwks",
          "v1/system/config/authorizer",
          "v1/system/config/customUiThemePreference",
          "v1/system/config/auth",
          "v1/users/signup",
          "v1/system/version",
          "v1/users/registrationConfirmation",
          "v1/users/resendRegistrationToken",
          "v1/users/generatePasswordResetLink",
          "v1/users/password/reset",
          "v1/users/login",
          "v1/users/refresh");

  @SuppressWarnings("unused")
  private JwtFilter() {}

  @SneakyThrows
  public JwtFilter(
      AuthenticationConfiguration authenticationConfiguration,
      AuthorizerConfiguration authorizerConfiguration) {
    this.providerType = authenticationConfiguration.getProvider();
    // Cannot remove  Principal Claims listing since that is , breaking change for existing users
    this.jwtPrincipalClaims = authenticationConfiguration.getJwtPrincipalClaims();
    this.jwtPrincipalClaimsMapping =
        listOrEmpty(authenticationConfiguration.getJwtPrincipalClaimsMapping()).stream()
            .map(s -> s.split(":"))
            .collect(Collectors.toMap(s -> s[0], s -> s[1]));
    validatePrincipalClaimsMapping(jwtPrincipalClaimsMapping);

    ImmutableList.Builder<URL> publicKeyUrlsBuilder = ImmutableList.builder();
    for (String publicKeyUrlStr : authenticationConfiguration.getPublicKeyUrls()) {
      publicKeyUrlsBuilder.add(new URL(publicKeyUrlStr));
    }
    // avoid users misconfiguration and add default publicKeyUrls
    for (String publicKeyUrl : DEFAULT_PUBLIC_KEY_URLS) {
      if (!authenticationConfiguration.getPublicKeyUrls().contains(publicKeyUrl)) {
        publicKeyUrlsBuilder.add(new URL(publicKeyUrl));
      }
    }

    this.jwkProvider = new MultiUrlJwkProvider(publicKeyUrlsBuilder.build());
    this.principalDomain = authorizerConfiguration.getPrincipalDomain();
    this.allowedDomains = authorizerConfiguration.getAllowedDomains();
    this.enforcePrincipalDomain = authorizerConfiguration.getEnforcePrincipalDomain();
    this.useRolesFromProvider = authorizerConfiguration.getUseRolesFromProvider();
    this.tokenValidationAlgorithm = authenticationConfiguration.getTokenValidationAlgorithm();
  }

  @VisibleForTesting
  JwtFilter(
      JwkProvider jwkProvider,
      List<String> jwtPrincipalClaims,
      String principalDomain,
      boolean enforcePrincipalDomain) {
    this.jwkProvider = jwkProvider;
    this.jwtPrincipalClaims = jwtPrincipalClaims;
    this.principalDomain = principalDomain;
    this.enforcePrincipalDomain = enforcePrincipalDomain;
  }

  @SneakyThrows
  @Override
  public void filter(ContainerRequestContext requestContext) {
    UriInfo uriInfo = requestContext.getUriInfo();
    if (EXCLUDED_ENDPOINTS.stream()
        .anyMatch(endpoint -> uriInfo.getPath().equalsIgnoreCase(endpoint))) {
      return;
    }

    // Extract token from the header
    String tokenFromHeader = extractToken(requestContext.getHeaders());
    LOG.debug("Token from header:{}", tokenFromHeader);

    Map<String, Claim> claims = validateJwtAndGetClaims(tokenFromHeader);
    String userName = findUserNameFromClaims(jwtPrincipalClaimsMapping, jwtPrincipalClaims, claims);
    String email =
        findEmailFromClaims(jwtPrincipalClaimsMapping, jwtPrincipalClaims, claims, principalDomain);

    // Check Validations
    checkValidationsForToken(claims, tokenFromHeader, userName);

    // Setting Security Context
    CatalogPrincipal catalogPrincipal = new CatalogPrincipal(userName, email);
    setSecurityContext(requestContext, catalogPrincipal);
  }

  public void checkValidationsForToken(
      Map<String, Claim> claims, String tokenFromHeader, String userName) {
    // the case where OMD generated the Token for the Client in case OM generated Token
    validateTokenIsNotUsedAfterLogout(tokenFromHeader);

    // Validate Domain
    validateDomainEnforcement(
        jwtPrincipalClaimsMapping,
        jwtPrincipalClaims,
        claims,
        principalDomain,
        allowedDomains,
        enforcePrincipalDomain);

    // Validate Bot token matches what was created in OM
    if (isBot(claims)) {
      validateBotToken(tokenFromHeader, userName);
    }

    // validate personal access token
    validatePersonalAccessToken(claims, tokenFromHeader, userName);
  }

  private Set<String> getUserRolesFromClaims(Map<String, Claim> claims, boolean isBot) {
    Set<String> userRoles = new HashSet<>();
    // Re-sync user roles from token
    if (useRolesFromProvider && !isBot && claims.containsKey(ROLES_CLAIM)) {
      List<String> roles = claims.get(ROLES_CLAIM).asList(String.class);
      if (!nullOrEmpty(roles)) {
        userRoles = new HashSet<>(claims.get(ROLES_CLAIM).asList(String.class));
      }
    }
    return userRoles;
  }

  @SneakyThrows
  public Map<String, Claim> validateJwtAndGetClaims(String token) {
    // Decode JWT Token
    DecodedJWT jwt;
    try {
      jwt = JWT.decode(token);
    } catch (JWTDecodeException e) {
      throw AuthenticationException.getInvalidTokenException("Unable to decode the token.");
    }

    // Check if expired
    // If expiresAt is set to null, treat it as never expiring token
    if (jwt.getExpiresAt() != null
        && jwt.getExpiresAt().before(Calendar.getInstance(TimeZone.getTimeZone("UTC")).getTime())) {
      throw AuthenticationException.getExpiredTokenException();
    }

    // Validate JWT with public key
    Jwk jwk = jwkProvider.get(jwt.getKeyId());
    Algorithm algorithm =
        getAlgorithm(tokenValidationAlgorithm, (RSAPublicKey) jwk.getPublicKey(), null);
    try {
      algorithm.verify(jwt);
    } catch (RuntimeException runtimeException) {
      throw AuthenticationException.getInvalidTokenException(
          "Token verification failed. Public key mismatch.", runtimeException);
    }

    Map<String, Claim> claims = new TreeMap<>(String.CASE_INSENSITIVE_ORDER);
    claims.putAll(jwt.getClaims());

    return claims;
  }

  protected static String extractToken(MultivaluedMap<String, String> headers) {
    LOG.debug("Request Headers:{}", headers);
    String source = headers.getFirst(AUTHORIZATION_HEADER);
    if (nullOrEmpty(source)) {
      throw AuthenticationException.getTokenNotPresentException();
    }
    // Extract the bearer token
    if (source.startsWith(TOKEN_PREFIX)) {
      return source.substring(TOKEN_PREFIX.length() + 1);
    }
    throw AuthenticationException.getTokenNotPresentException();
  }

  public static String extractToken(String tokenFromHeader) {
    LOG.debug("Request Token:{}", tokenFromHeader);
    if (nullOrEmpty(tokenFromHeader)) {
      throw AuthenticationException.getTokenNotPresentException();
    }
    // Extract the bearer token
    if (tokenFromHeader.startsWith(TOKEN_PREFIX)) {
      return tokenFromHeader.substring(TOKEN_PREFIX.length() + 1);
    }
    throw AuthenticationException.getTokenNotPresentException();
  }

  private void validateBotToken(String tokenFromHeader, String userName) {
    if (tokenFromHeader.equals(BotTokenCache.getToken(userName))) {
      return;
    }
    throw AuthenticationException.getInvalidTokenException(
        "The given token does not match the current bot's token!");
  }

  private void validatePersonalAccessToken(
      Map<String, Claim> claims, String tokenFromHeader, String userName) {
    if (claims.containsKey(TOKEN_TYPE)
        && ServiceTokenType.PERSONAL_ACCESS
            .value()
            .equals(
                claims.get(TOKEN_TYPE) != null
                    ? StringUtils.EMPTY
                    : claims.get(TOKEN_TYPE).asString())) {
      Set<String> userTokens = UserTokenCache.getToken(userName);
      if (userTokens != null && userTokens.contains(tokenFromHeader)) {
        return;
      }
      throw AuthenticationException.getInvalidTokenException("Invalid personal access token!");
    }
  }

  private void validateTokenIsNotUsedAfterLogout(String authToken) {
    // Only OMD generated Tokens
    if (AuthProvider.BASIC.equals(providerType) || AuthProvider.SAML.equals(providerType)) {
      LogoutRequest previouslyLoggedOutEvent =
          JwtTokenCacheManager.getInstance().getLogoutEventForToken(authToken);
      if (previouslyLoggedOutEvent != null) {
        throw AuthenticationException.invalidTokenMessage();
      }
    }
  }

<<<<<<< HEAD
  private void setSecurityContext(
      ContainerRequestContext requestContext, CatalogPrincipal catalogPrincipal) {
    String scheme = requestContext.getUriInfo().getRequestUri().getScheme();
    CatalogSecurityContext catalogSecurityContext =
        new CatalogSecurityContext(
            catalogPrincipal, scheme, SecurityContext.BASIC_AUTH, new HashSet<>());
    requestContext.setSecurityContext(catalogSecurityContext);
=======
  public CatalogSecurityContext getCatalogSecurityContext(String token) {
    Map<String, Claim> claims = validateJwtAndGetClaims(token);
    String userName = findUserNameFromClaims(jwtPrincipalClaimsMapping, jwtPrincipalClaims, claims);
    String email =
        findEmailFromClaims(jwtPrincipalClaimsMapping, jwtPrincipalClaims, claims, principalDomain);
    CatalogPrincipal catalogPrincipal = new CatalogPrincipal(userName, email);
    // TODO: check if we need to set the scheme and auth type
    return new CatalogSecurityContext(
        catalogPrincipal,
        "https",
        SecurityContext.DIGEST_AUTH,
        getUserRolesFromClaims(claims, isBot(claims)));
>>>>>>> e323b100
  }
}<|MERGE_RESOLUTION|>--- conflicted
+++ resolved
@@ -304,27 +304,18 @@
     }
   }
 
-<<<<<<< HEAD
   private void setSecurityContext(
       ContainerRequestContext requestContext, CatalogPrincipal catalogPrincipal) {
     String scheme = requestContext.getUriInfo().getRequestUri().getScheme();
+    String userName = findUserNameFromClaims(jwtPrincipalClaimsMapping, jwtPrincipalClaims, claims);
     CatalogSecurityContext catalogSecurityContext =
         new CatalogSecurityContext(
             catalogPrincipal, scheme, SecurityContext.BASIC_AUTH, new HashSet<>());
+    // TODO: check if we need to set the scheme and auth type
     requestContext.setSecurityContext(catalogSecurityContext);
-=======
-  public CatalogSecurityContext getCatalogSecurityContext(String token) {
-    Map<String, Claim> claims = validateJwtAndGetClaims(token);
-    String userName = findUserNameFromClaims(jwtPrincipalClaimsMapping, jwtPrincipalClaims, claims);
-    String email =
-        findEmailFromClaims(jwtPrincipalClaimsMapping, jwtPrincipalClaims, claims, principalDomain);
-    CatalogPrincipal catalogPrincipal = new CatalogPrincipal(userName, email);
-    // TODO: check if we need to set the scheme and auth type
-    return new CatalogSecurityContext(
         catalogPrincipal,
         "https",
         SecurityContext.DIGEST_AUTH,
         getUserRolesFromClaims(claims, isBot(claims)));
->>>>>>> e323b100
   }
 }