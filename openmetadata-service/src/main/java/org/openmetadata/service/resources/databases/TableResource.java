--- conflicted
+++ resolved
@@ -95,13 +95,8 @@
   private final TableMapper mapper = new TableMapper();
   public static final String COLLECTION_PATH = "v1/tables/";
   public static final String FIELDS =
-<<<<<<< HEAD
-      "tableConstraints,tablePartition,usageSummary,owners,customMetrics,columns,"
+      "tableConstraints,tablePartition,usageSummary,owners,customMetrics,columns,sampleData,"
           + "tags,followers,joins,schemaDefinition,dataModel,extension,testSuite,domains,dataProducts,lifeCycle,sourceHash";
-=======
-      "tableConstraints,tablePartition,usageSummary,owners,customMetrics,columns,sampleData,"
-          + "tags,followers,joins,schemaDefinition,dataModel,extension,testSuite,domain,dataProducts,lifeCycle,sourceHash";
->>>>>>> 685fa919
 
   @Override
   public Table addHref(UriInfo uriInfo, Table table) {
