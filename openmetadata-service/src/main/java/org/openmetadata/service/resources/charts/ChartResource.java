/*
 *  Copyright 2021 Collate
 *  Licensed under the Apache License, Version 2.0 (the "License");
 *  you may not use this file except in compliance with the License.
 *  You may obtain a copy of the License at
 *  http://www.apache.org/licenses/LICENSE-2.0
 *  Unless required by applicable law or agreed to in writing, software
 *  distributed under the License is distributed on an "AS IS" BASIS,
 *  WITHOUT WARRANTIES OR CONDITIONS OF ANY KIND, either express or implied.
 *  See the License for the specific language governing permissions and
 *  limitations under the License.
 */

package org.openmetadata.service.resources.charts;

import static org.openmetadata.common.utils.CommonUtil.listOf;

import io.swagger.v3.oas.annotations.ExternalDocumentation;
import io.swagger.v3.oas.annotations.Operation;
import io.swagger.v3.oas.annotations.Parameter;
import io.swagger.v3.oas.annotations.media.Content;
import io.swagger.v3.oas.annotations.media.ExampleObject;
import io.swagger.v3.oas.annotations.media.Schema;
import io.swagger.v3.oas.annotations.parameters.RequestBody;
import io.swagger.v3.oas.annotations.responses.ApiResponse;
import io.swagger.v3.oas.annotations.tags.Tag;
import jakarta.json.JsonPatch;
import jakarta.validation.Valid;
import jakarta.validation.constraints.Max;
import jakarta.validation.constraints.Min;
import jakarta.ws.rs.Consumes;
import jakarta.ws.rs.DELETE;
import jakarta.ws.rs.DefaultValue;
import jakarta.ws.rs.GET;
import jakarta.ws.rs.PATCH;
import jakarta.ws.rs.POST;
import jakarta.ws.rs.PUT;
import jakarta.ws.rs.Path;
import jakarta.ws.rs.PathParam;
import jakarta.ws.rs.Produces;
import jakarta.ws.rs.QueryParam;
import jakarta.ws.rs.core.Context;
import jakarta.ws.rs.core.MediaType;
import jakarta.ws.rs.core.Response;
import jakarta.ws.rs.core.SecurityContext;
import jakarta.ws.rs.core.UriInfo;
import java.util.List;
import java.util.UUID;
import org.openmetadata.schema.api.VoteRequest;
import org.openmetadata.schema.api.data.CreateChart;
import org.openmetadata.schema.api.data.RestoreEntity;
import org.openmetadata.schema.entity.data.Chart;
import org.openmetadata.schema.type.ChangeEvent;
import org.openmetadata.schema.type.EntityHistory;
import org.openmetadata.schema.type.Include;
import org.openmetadata.schema.type.MetadataOperation;
import org.openmetadata.service.Entity;
import org.openmetadata.service.jdbi3.ChartRepository;
import org.openmetadata.service.jdbi3.ListFilter;
import org.openmetadata.service.limits.Limits;
import org.openmetadata.service.resources.Collection;
import org.openmetadata.service.resources.EntityResource;
import org.openmetadata.service.security.Authorizer;
import org.openmetadata.service.util.ResultList;

@Path("/v1/charts")
@Tag(
    name = "Charts",
    description =
        "A `Chart` are computed from data presents data visually and can be part of `Dashboards`.")
@Produces(MediaType.APPLICATION_JSON)
@Consumes(MediaType.APPLICATION_JSON)
@Collection(name = "charts")
public class ChartResource extends EntityResource<Chart, ChartRepository> {
  public static final String COLLECTION_PATH = "v1/charts/";
  private final ChartMapper mapper = new ChartMapper();
<<<<<<< HEAD
  static final String FIELDS = "owners,followers,tags,domain,dataProducts,sourceHash,dashboards,extension";
=======
  static final String FIELDS = "owners,followers,tags,domains,dataProducts,sourceHash,dashboards";
>>>>>>> b0983956

  @Override
  public Chart addHref(UriInfo uriInfo, Chart chart) {
    super.addHref(uriInfo, chart);
    Entity.withHref(uriInfo, chart.getService());
    return chart;
  }

  public ChartResource(Authorizer authorizer, Limits limits) {
    super(Entity.CHART, authorizer, limits);
  }

  @Override
  protected List<MetadataOperation> getEntitySpecificOperations() {
    addViewOperation("usageSummary", MetadataOperation.VIEW_USAGE);
    return listOf(MetadataOperation.VIEW_USAGE, MetadataOperation.EDIT_LINEAGE);
  }

  public static class ChartList extends ResultList<Chart> {
    /* Required for serde */
  }

  @GET
  @Operation(
      operationId = "listCharts",
      summary = "List charts",
      description =
          "Get a list of charts, optionally filtered by `service` it belongs to. Use `fields` "
              + "parameter to get only necessary fields. Use cursor-based pagination to limit the number "
              + "entries in the list using `limit` and `before` or `after` query params.",
      responses = {
        @ApiResponse(
            responseCode = "200",
            description = "List of charts",
            content =
                @Content(
                    mediaType = "application/json",
                    schema = @Schema(implementation = ChartList.class)))
      })
  public ResultList<Chart> list(
      @Context UriInfo uriInfo,
      @Context SecurityContext securityContext,
      @Parameter(
              description = "Fields requested in the returned resource",
              schema = @Schema(type = "string", example = FIELDS))
          @QueryParam("fields")
          String fieldsParam,
      @Parameter(
              description = "Filter charts by service name",
              schema = @Schema(type = "string", example = "superset"))
          @QueryParam("service")
          String serviceParam,
      @Parameter(description = "Limit the number charts returned. (1 to 1000000, default = 10)")
          @DefaultValue("10")
          @QueryParam("limit")
          @Min(value = 0, message = "must be greater than or equal to 0")
          @Max(value = 1000000, message = "must be less than or equal to 1000000")
          int limitParam,
      @Parameter(
              description = "Returns list of charts before this cursor",
              schema = @Schema(type = "string"))
          @QueryParam("before")
          String before,
      @Parameter(
              description = "Returns list of charts after this cursor",
              schema = @Schema(type = "string"))
          @QueryParam("after")
          String after,
      @Parameter(
              description = "Include all, deleted, or non-deleted entities.",
              schema = @Schema(implementation = Include.class))
          @QueryParam("include")
          @DefaultValue("non-deleted")
          Include include) {
    ListFilter filter = new ListFilter(include).addQueryParam("service", serviceParam);
    return super.listInternal(
        uriInfo, securityContext, fieldsParam, filter, limitParam, before, after);
  }

  @GET
  @Path("/{id}/versions")
  @Operation(
      operationId = "listAllChartVersions",
      summary = "List chart versions",
      description = "Get a list of all the versions of a chart identified by `id`",
      responses = {
        @ApiResponse(
            responseCode = "200",
            description = "List of chart versions",
            content =
                @Content(
                    mediaType = "application/json",
                    schema = @Schema(implementation = EntityHistory.class)))
      })
  public EntityHistory listVersions(
      @Context UriInfo uriInfo,
      @Context SecurityContext securityContext,
      @Parameter(description = "Id of the chart", schema = @Schema(type = "UUID")) @PathParam("id")
          UUID id) {
    return super.listVersionsInternal(securityContext, id);
  }

  @GET
  @Path("/{id}")
  @Operation(
      operationId = "getChartByID",
      summary = "Get a chart by Id",
      description = "Get a chart by `Id`.",
      responses = {
        @ApiResponse(
            responseCode = "200",
            description = "The chart",
            content =
                @Content(
                    mediaType = "application/json",
                    schema = @Schema(implementation = Chart.class))),
        @ApiResponse(responseCode = "404", description = "Chart for instance {id} is not found")
      })
  public Chart get(
      @Context UriInfo uriInfo,
      @Context SecurityContext securityContext,
      @Parameter(description = "Id of the chart", schema = @Schema(type = "UUID")) @PathParam("id")
          UUID id,
      @Parameter(
              description = "Fields requested in the returned resource",
              schema = @Schema(type = "string", example = FIELDS))
          @QueryParam("fields")
          String fieldsParam,
      @Parameter(
              description = "Include all, deleted, or non-deleted entities.",
              schema = @Schema(implementation = Include.class))
          @QueryParam("include")
          @DefaultValue("non-deleted")
          Include include) {
    return getInternal(uriInfo, securityContext, id, fieldsParam, include);
  }

  @GET
  @Path("/name/{fqn}")
  @Operation(
      operationId = "getChartByFQN",
      summary = "Get a chart by fully qualified name",
      description = "Get a chart by `fullyQualifiedName`.",
      responses = {
        @ApiResponse(
            responseCode = "200",
            description = "The chart",
            content =
                @Content(
                    mediaType = "application/json",
                    schema = @Schema(implementation = Chart.class))),
        @ApiResponse(responseCode = "404", description = "Chart for instance {fqn} is not found")
      })
  public Chart getByName(
      @Context UriInfo uriInfo,
      @Parameter(
              description = "Fully qualified name of the chart",
              schema = @Schema(type = "string"))
          @PathParam("fqn")
          String fqn,
      @Context SecurityContext securityContext,
      @Parameter(
              description = "Fields requested in the returned resource",
              schema = @Schema(type = "string", example = FIELDS))
          @QueryParam("fields")
          String fieldsParam,
      @Parameter(
              description = "Include all, deleted, or non-deleted entities.",
              schema = @Schema(implementation = Include.class))
          @QueryParam("include")
          @DefaultValue("non-deleted")
          Include include) {
    return getByNameInternal(uriInfo, securityContext, fqn, fieldsParam, include);
  }

  @GET
  @Path("/{id}/versions/{version}")
  @Operation(
      operationId = "getSpecificChartVersion",
      summary = "Get a version of the chart",
      description = "Get a version of the chart by given `Id`",
      responses = {
        @ApiResponse(
            responseCode = "200",
            description = "chart",
            content =
                @Content(
                    mediaType = "application/json",
                    schema = @Schema(implementation = Chart.class))),
        @ApiResponse(
            responseCode = "404",
            description = "Chart for instance {id} and version {version} is not found")
      })
  public Chart getVersion(
      @Context UriInfo uriInfo,
      @Context SecurityContext securityContext,
      @Parameter(description = "Id of the chart", schema = @Schema(type = "UUID")) @PathParam("id")
          UUID id,
      @Parameter(
              description = "Chart version number in the form `major`.`minor`",
              schema = @Schema(type = "string", example = "0.1 or 1.1"))
          @PathParam("version")
          String version) {
    return super.getVersionInternal(securityContext, id, version);
  }

  @POST
  @Operation(
      operationId = "createChart",
      summary = "Create a chart",
      description = "Create a chart under an existing `service`.",
      responses = {
        @ApiResponse(
            responseCode = "200",
            description = "The chart",
            content =
                @Content(
                    mediaType = "application/json",
                    schema = @Schema(implementation = Chart.class))),
        @ApiResponse(responseCode = "400", description = "Bad request")
      })
  public Response create(
      @Context UriInfo uriInfo,
      @Context SecurityContext securityContext,
      @Valid CreateChart create) {
    Chart chart = mapper.createToEntity(create, securityContext.getUserPrincipal().getName());
    return create(uriInfo, securityContext, chart);
  }

  @PATCH
  @Path("/{id}")
  @Operation(
      operationId = "patchChart",
      summary = "Update a chart",
      description = "Update an existing chart using JsonPatch.",
      externalDocs =
          @ExternalDocumentation(
              description = "JsonPatch RFC",
              url = "https://tools.ietf.org/html/rfc6902"))
  @Consumes(MediaType.APPLICATION_JSON_PATCH_JSON)
  public Response patch(
      @Context UriInfo uriInfo,
      @Context SecurityContext securityContext,
      @Parameter(description = "Id of the chart", schema = @Schema(type = "UUID")) @PathParam("id")
          UUID id,
      @RequestBody(
              description = "JsonPatch with array of operations",
              content =
                  @Content(
                      mediaType = MediaType.APPLICATION_JSON_PATCH_JSON,
                      examples = {
                        @ExampleObject("[{op:remove, path:/a},{op:add, path: /b, value: val}]")
                      }))
          JsonPatch patch) {
    return patchInternal(uriInfo, securityContext, id, patch);
  }

  @PATCH
  @Path("/name/{fqn}")
  @Operation(
      operationId = "patchChart",
      summary = "Update a chart by name.",
      description = "Update an existing chart using JsonPatch.",
      externalDocs =
          @ExternalDocumentation(
              description = "JsonPatch RFC",
              url = "https://tools.ietf.org/html/rfc6902"))
  @Consumes(MediaType.APPLICATION_JSON_PATCH_JSON)
  public Response patch(
      @Context UriInfo uriInfo,
      @Context SecurityContext securityContext,
      @Parameter(description = "Name of the chart", schema = @Schema(type = "string"))
          @PathParam("fqn")
          String fqn,
      @RequestBody(
              description = "JsonPatch with array of operations",
              content =
                  @Content(
                      mediaType = MediaType.APPLICATION_JSON_PATCH_JSON,
                      examples = {
                        @ExampleObject("[{op:remove, path:/a},{op:add, path: /b, value: val}]")
                      }))
          JsonPatch patch) {
    return patchInternal(uriInfo, securityContext, fqn, patch);
  }

  @PUT
  @Operation(
      operationId = "createOrUpdateChart",
      summary = "Create or update chart",
      description = "Create a chart, it it does not exist or update an existing chart.",
      responses = {
        @ApiResponse(
            responseCode = "200",
            description = "The updated chart ",
            content =
                @Content(
                    mediaType = "application/json",
                    schema = @Schema(implementation = Chart.class)))
      })
  public Response createOrUpdate(
      @Context UriInfo uriInfo,
      @Context SecurityContext securityContext,
      @Valid CreateChart create) {
    Chart chart = mapper.createToEntity(create, securityContext.getUserPrincipal().getName());
    return createOrUpdate(uriInfo, securityContext, chart);
  }

  @PUT
  @Path("/{id}/followers")
  @Operation(
      operationId = "addFollowerToChart",
      summary = "Add a follower",
      description = "Add a user identified by `userId` as followed of this chart",
      responses = {
        @ApiResponse(responseCode = "200", description = "OK"),
        @ApiResponse(responseCode = "404", description = "Chart for instance {id} is not found")
      })
  public Response addFollower(
      @Context UriInfo uriInfo,
      @Context SecurityContext securityContext,
      @Parameter(description = "Id of the chart", schema = @Schema(type = "UUID")) @PathParam("id")
          UUID id,
      @Parameter(
              description = "Id of the user to be added as follower",
              schema = @Schema(type = "UUID"))
          UUID userId) {
    return repository
        .addFollower(securityContext.getUserPrincipal().getName(), id, userId)
        .toResponse();
  }

  @DELETE
  @Path("/{id}/followers/{userId}")
  @Operation(
      operationId = "deleteFollowerFromChart",
      summary = "Remove a follower",
      description = "Remove the user identified `userId` as a follower of the chart.")
  public Response deleteFollower(
      @Context UriInfo uriInfo,
      @Context SecurityContext securityContext,
      @Parameter(description = "Id of the chart", schema = @Schema(type = "UUID")) @PathParam("id")
          UUID id,
      @Parameter(
              description = "Id of the user being removed as follower",
              schema = @Schema(type = "UUID"))
          @PathParam("userId")
          UUID userId) {
    return repository
        .deleteFollower(securityContext.getUserPrincipal().getName(), id, userId)
        .toResponse();
  }

  @DELETE
  @Path("/{id}")
  @Operation(
      operationId = "deleteChart",
      summary = "Delete a chart by Id",
      description = "Delete a chart by `Id`.",
      responses = {
        @ApiResponse(responseCode = "200", description = "OK"),
        @ApiResponse(responseCode = "404", description = "Chart for instance {id} is not found")
      })
  public Response delete(
      @Context UriInfo uriInfo,
      @Context SecurityContext securityContext,
      @Parameter(description = "Hard delete the entity. (Default = `false`)")
          @QueryParam("hardDelete")
          @DefaultValue("false")
          boolean hardDelete,
      @Parameter(description = "Id of the chart", schema = @Schema(type = "UUID")) @PathParam("id")
          UUID id) {
    return delete(uriInfo, securityContext, id, false, hardDelete);
  }

  @DELETE
  @Path("/async/{id}")
  @Operation(
      operationId = "deleteChartAsync",
      summary = "Asynchronously delete a chart by Id",
      description = "Asynchronously delete a chart by `Id`.",
      responses = {
        @ApiResponse(responseCode = "200", description = "OK"),
        @ApiResponse(responseCode = "404", description = "Chart for instance {id} is not found")
      })
  public Response deleteByIdAsync(
      @Context UriInfo uriInfo,
      @Context SecurityContext securityContext,
      @Parameter(description = "Hard delete the entity. (Default = `false`)")
          @QueryParam("hardDelete")
          @DefaultValue("false")
          boolean hardDelete,
      @Parameter(description = "Id of the chart", schema = @Schema(type = "UUID")) @PathParam("id")
          UUID id) {
    return deleteByIdAsync(uriInfo, securityContext, id, false, hardDelete);
  }

  @DELETE
  @Path("/name/{fqn}")
  @Operation(
      operationId = "deleteChartByFQN",
      summary = "Delete a chart by fully qualified name",
      description = "Delete a chart by `fullyQualifiedName`.",
      responses = {
        @ApiResponse(responseCode = "200", description = "OK"),
        @ApiResponse(responseCode = "404", description = "Chart for instance {fqn} is not found")
      })
  public Response delete(
      @Context UriInfo uriInfo,
      @Context SecurityContext securityContext,
      @Parameter(description = "Hard delete the entity. (Default = `false`)")
          @QueryParam("hardDelete")
          @DefaultValue("false")
          boolean hardDelete,
      @Parameter(
              description = "Fully qualified name of the chart",
              schema = @Schema(type = "string"))
          @PathParam("fqn")
          String fqn) {
    return deleteByName(uriInfo, securityContext, fqn, false, hardDelete);
  }

  @PUT
  @Path("/{id}/vote")
  @Operation(
      operationId = "updateVoteForEntity",
      summary = "Update Vote for a Entity",
      description = "Update vote for a Entity",
      responses = {
        @ApiResponse(
            responseCode = "200",
            description = "OK",
            content =
                @Content(
                    mediaType = "application/json",
                    schema = @Schema(implementation = ChangeEvent.class))),
        @ApiResponse(responseCode = "404", description = "model for instance {id} is not found")
      })
  public Response updateVote(
      @Context UriInfo uriInfo,
      @Context SecurityContext securityContext,
      @Parameter(description = "Id of the Entity", schema = @Schema(type = "UUID")) @PathParam("id")
          UUID id,
      @Valid VoteRequest request) {
    return repository
        .updateVote(securityContext.getUserPrincipal().getName(), id, request)
        .toResponse();
  }

  @PUT
  @Path("/restore")
  @Operation(
      operationId = "restore",
      summary = "Restore a soft deleted chart",
      description = "Restore a soft deleted chart.",
      responses = {
        @ApiResponse(
            responseCode = "200",
            description = "Successfully restored the Chart ",
            content =
                @Content(
                    mediaType = "application/json",
                    schema = @Schema(implementation = Chart.class)))
      })
  public Response restoreChart(
      @Context UriInfo uriInfo,
      @Context SecurityContext securityContext,
      @Valid RestoreEntity restore) {
    return restoreEntity(uriInfo, securityContext, restore.getId());
  }
}<|MERGE_RESOLUTION|>--- conflicted
+++ resolved
@@ -74,11 +74,7 @@
 public class ChartResource extends EntityResource<Chart, ChartRepository> {
   public static final String COLLECTION_PATH = "v1/charts/";
   private final ChartMapper mapper = new ChartMapper();
-<<<<<<< HEAD
-  static final String FIELDS = "owners,followers,tags,domain,dataProducts,sourceHash,dashboards,extension";
-=======
-  static final String FIELDS = "owners,followers,tags,domains,dataProducts,sourceHash,dashboards";
->>>>>>> b0983956
+  static final String FIELDS = "owners,followers,tags,domains,dataProducts,sourceHash,dashboards,extension";
 
   @Override
   public Chart addHref(UriInfo uriInfo, Chart chart) {
