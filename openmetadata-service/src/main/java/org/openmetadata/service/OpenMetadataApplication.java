/*
 *  Copyright 2021 Collate
 *  Licensed under the Apache License, Version 2.0 (the "License");
 *  you may not use this file except in compliance with the License.
 *  You may obtain a copy of the License at
 *  http://www.apache.org/licenses/LICENSE-2.0
 *  Unless required by applicable law or agreed to in writing, software
 *  distributed under the License is distributed on an "AS IS" BASIS,
 *  WITHOUT WARRANTIES OR CONDITIONS OF ANY KIND, either express or implied.
 *  See the License for the specific language governing permissions and
 *  limitations under the License.
 */

package org.openmetadata.service;

import static org.openmetadata.service.util.jdbi.JdbiUtils.createAndSetupJDBI;

import io.dropwizard.configuration.EnvironmentVariableSubstitutor;
import io.dropwizard.configuration.SubstitutingSourceProvider;
import io.dropwizard.core.Application;
import io.dropwizard.core.server.DefaultServerFactory;
import io.dropwizard.core.setup.Bootstrap;
import io.dropwizard.core.setup.Environment;
import io.dropwizard.jersey.errors.EarlyEofExceptionMapper;
import io.dropwizard.jersey.errors.LoggingExceptionMapper;
import io.dropwizard.jersey.jackson.JsonProcessingExceptionMapper;
import io.dropwizard.jetty.MutableServletContextHandler;
import io.dropwizard.lifecycle.Managed;
import io.federecio.dropwizard.swagger.SwaggerBundle;
import io.federecio.dropwizard.swagger.SwaggerBundleConfiguration;
import io.socket.engineio.server.EngineIoServerOptions;
import io.socket.engineio.server.JettyWebSocketHandler;
import jakarta.servlet.DispatcherType;
import jakarta.servlet.FilterRegistration;
import jakarta.validation.MessageInterpolator;
import jakarta.validation.Validation;
import jakarta.ws.rs.container.ContainerRequestFilter;
import jakarta.ws.rs.container.ContainerResponseFilter;
import jakarta.ws.rs.core.Response;
import java.io.IOException;
import java.lang.reflect.InvocationTargetException;
import java.security.KeyStoreException;
import java.security.NoSuchAlgorithmException;
import java.security.cert.CertificateException;
import java.util.EnumSet;
import java.util.Locale;
import java.util.Optional;
import javax.naming.ConfigurationException;
import lombok.SneakyThrows;
import lombok.extern.slf4j.Slf4j;
import org.apache.commons.lang3.StringUtils;
import org.eclipse.jetty.server.session.SessionHandler;
import org.eclipse.jetty.servlet.FilterHolder;
import org.eclipse.jetty.servlet.ServletHolder;
import org.eclipse.jetty.websocket.server.JettyWebSocketServerContainer;
import org.eclipse.jetty.websocket.server.config.JettyWebSocketServletContainerInitializer;
import org.glassfish.jersey.media.multipart.MultiPartFeature;
import org.glassfish.jersey.server.ServerProperties;
import org.jdbi.v3.core.Jdbi;
import org.jdbi.v3.sqlobject.SqlObjects;
import org.openmetadata.schema.api.security.AuthenticationConfiguration;
import org.openmetadata.schema.api.security.AuthorizerConfiguration;
import org.openmetadata.schema.api.security.ClientType;
import org.openmetadata.schema.configuration.LimitsConfiguration;
import org.openmetadata.schema.service.configuration.elasticsearch.ElasticSearchConfiguration;
import org.openmetadata.schema.services.connections.metadata.AuthProvider;
import org.openmetadata.service.apps.ApplicationHandler;
import org.openmetadata.service.apps.scheduler.AppScheduler;
import org.openmetadata.service.config.OMWebBundle;
import org.openmetadata.service.config.OMWebConfiguration;
import org.openmetadata.service.events.EventFilter;
import org.openmetadata.service.events.EventPubSub;
import org.openmetadata.service.events.scheduled.EventSubscriptionScheduler;
import org.openmetadata.service.events.scheduled.ServicesStatusJobHandler;
import org.openmetadata.service.exception.CatalogGenericExceptionMapper;
import org.openmetadata.service.exception.ConstraintViolationExceptionMapper;
import org.openmetadata.service.exception.JsonMappingExceptionMapper;
import org.openmetadata.service.exception.OMErrorPageHandler;
import org.openmetadata.service.fernet.Fernet;
import org.openmetadata.service.governance.workflows.WorkflowHandler;
import org.openmetadata.service.jdbi3.CollectionDAO;
import org.openmetadata.service.jdbi3.EntityRepository;
import org.openmetadata.service.jdbi3.MigrationDAO;
import org.openmetadata.service.jdbi3.locator.ConnectionAwareAnnotationSqlLocator;
import org.openmetadata.service.jdbi3.locator.ConnectionType;
import org.openmetadata.service.jobs.EnumCleanupHandler;
import org.openmetadata.service.jobs.GenericBackgroundWorker;
import org.openmetadata.service.jobs.JobDAO;
import org.openmetadata.service.jobs.JobHandlerRegistry;
import org.openmetadata.service.limits.DefaultLimits;
import org.openmetadata.service.limits.Limits;
import org.openmetadata.service.mcp.McpServer;
import org.openmetadata.service.migration.Migration;
import org.openmetadata.service.migration.MigrationValidationClient;
import org.openmetadata.service.migration.api.MigrationWorkflow;
import org.openmetadata.service.monitoring.EventMonitor;
import org.openmetadata.service.monitoring.EventMonitorConfiguration;
import org.openmetadata.service.monitoring.EventMonitorFactory;
import org.openmetadata.service.monitoring.EventMonitorPublisher;
import org.openmetadata.service.resources.CollectionRegistry;
import org.openmetadata.service.resources.databases.DatasourceConfig;
import org.openmetadata.service.resources.settings.SettingsCache;
import org.openmetadata.service.search.SearchRepository;
import org.openmetadata.service.secrets.SecretsManagerFactory;
import org.openmetadata.service.secrets.masker.EntityMaskerFactory;
import org.openmetadata.service.security.AuthCallbackServlet;
import org.openmetadata.service.security.AuthLoginServlet;
import org.openmetadata.service.security.AuthLogoutServlet;
import org.openmetadata.service.security.AuthRefreshServlet;
import org.openmetadata.service.security.AuthenticationCodeFlowHandler;
import org.openmetadata.service.security.Authorizer;
import org.openmetadata.service.security.NoopAuthorizer;
import org.openmetadata.service.security.NoopFilter;
import org.openmetadata.service.security.auth.AuthenticatorHandler;
import org.openmetadata.service.security.auth.BasicAuthenticator;
import org.openmetadata.service.security.auth.LdapAuthenticator;
import org.openmetadata.service.security.auth.NoopAuthenticator;
import org.openmetadata.service.security.jwt.JWTTokenGenerator;
import org.openmetadata.service.security.saml.OMMicrometerHttpFilter;
import org.openmetadata.service.security.saml.SamlAssertionConsumerServlet;
import org.openmetadata.service.security.saml.SamlLoginServlet;
import org.openmetadata.service.security.saml.SamlLogoutServlet;
import org.openmetadata.service.security.saml.SamlMetadataServlet;
import org.openmetadata.service.security.saml.SamlSettingsHolder;
import org.openmetadata.service.security.saml.SamlTokenRefreshServlet;
import org.openmetadata.service.socket.FeedServlet;
import org.openmetadata.service.socket.OpenMetadataAssetServlet;
import org.openmetadata.service.socket.SocketAddressFilter;
import org.openmetadata.service.socket.WebSocketManager;
import org.openmetadata.service.util.MicrometerBundleSingleton;
import org.openmetadata.service.util.incidentSeverityClassifier.IncidentSeverityClassifierInterface;
import org.pac4j.core.util.CommonHelper;
import org.quartz.SchedulerException;

/** Main catalog application */
@Slf4j
public class OpenMetadataApplication extends Application<OpenMetadataApplicationConfig> {
  protected Authorizer authorizer;
  private AuthenticatorHandler authenticatorHandler;
  private Limits limits;

  protected Jdbi jdbi;

  @Override
  public void run(OpenMetadataApplicationConfig catalogConfig, Environment environment)
      throws ClassNotFoundException,
          IllegalAccessException,
          InstantiationException,
          NoSuchMethodException,
          InvocationTargetException,
          IOException,
          ConfigurationException,
          CertificateException,
          KeyStoreException,
          NoSuchAlgorithmException {
    validateConfiguration(catalogConfig);

    // Instantiate incident severity classifier
    IncidentSeverityClassifierInterface.createInstance();

    // init for dataSourceFactory
    DatasourceConfig.initialize(catalogConfig.getDataSourceFactory().getDriverClass());

    // Initialize HTTP and JDBI timers
    MicrometerBundleSingleton.initLatencyEvents();

    jdbi = createAndSetupJDBI(environment, catalogConfig.getDataSourceFactory());
    Entity.setCollectionDAO(getDao(jdbi));
    Entity.setJobDAO(jdbi.onDemand(JobDAO.class));
    Entity.setJdbi(jdbi);

    initializeSearchRepository(catalogConfig.getElasticSearchConfiguration());
    // Initialize the MigrationValidationClient, used in the Settings Repository
    MigrationValidationClient.initialize(jdbi.onDemand(MigrationDAO.class), catalogConfig);
    // as first step register all the repositories
    Entity.initializeRepositories(catalogConfig, jdbi);

    // Configure the Fernet instance
    Fernet.getInstance().setFernetKey(catalogConfig);

    // Initialize Workflow Handler
    WorkflowHandler.initialize(catalogConfig);

    // Init Settings Cache after repositories
    SettingsCache.initialize(catalogConfig);

    initializeWebsockets(catalogConfig, environment);

    // init Secret Manager
    SecretsManagerFactory.createSecretsManager(
        catalogConfig.getSecretsManagerConfiguration(), catalogConfig.getClusterName());

    // init Entity Masker
    EntityMaskerFactory.createEntityMasker();

    // Instantiate JWT Token Generator
    JWTTokenGenerator.getInstance()
        .init(
            catalogConfig.getAuthenticationConfiguration().getTokenValidationAlgorithm(),
            catalogConfig.getJwtTokenConfiguration());

    // Set the Database type for choosing correct queries from annotations
    jdbi.getConfig(SqlObjects.class)
        .setSqlLocator(
            new ConnectionAwareAnnotationSqlLocator(
                catalogConfig.getDataSourceFactory().getDriverClass()));

    // Configure validator to use simple message interpolation
    environment.setValidator(
        Validation.byDefaultProvider()
            .configure()
            .messageInterpolator(
                new MessageInterpolator() {
                  @Override
                  public String interpolate(String messageTemplate, Context context) {
                    return messageTemplate;
                  }

                  @Override
                  public String interpolate(
                      String messageTemplate, Context context, Locale locale) {
                    return messageTemplate;
                  }
                })
            .buildValidatorFactory()
            .getValidator());

    // Validate flyway Migrations
    validateMigrations(jdbi, catalogConfig);

    // Register Authorizer
    registerAuthorizer(catalogConfig, environment);

    // Register Authenticator
    registerAuthenticator(catalogConfig);

    // Register Limits
    registerLimits(catalogConfig);

    // Unregister dropwizard default exception mappers
    ((DefaultServerFactory) catalogConfig.getServerFactory())
        .setRegisterDefaultExceptionMappers(false);
    environment.jersey().property(ServerProperties.RESPONSE_SET_STATUS_OVER_SEND_ERROR, true);
    environment.jersey().register(MultiPartFeature.class);

    // Exception Mappers
    registerExceptionMappers(environment);

    // Health Check
    registerHealthCheck(environment);

    // start event hub before registering publishers
    EventPubSub.start();

    ApplicationHandler.initialize(catalogConfig);
    registerResources(catalogConfig, environment, jdbi);

    // Register Event Handler
    registerEventFilter(catalogConfig, environment);
    environment.lifecycle().manage(new ManagedShutdown());

    JobHandlerRegistry registry = new JobHandlerRegistry();
    registry.register("EnumCleanupHandler", new EnumCleanupHandler(getDao(jdbi)));
    environment
        .lifecycle()
        .manage(new GenericBackgroundWorker(jdbi.onDemand(JobDAO.class), registry));

    // Register Event publishers
    registerEventPublisher(catalogConfig);

    // start authorizer after event publishers
    // authorizer creates admin/bot users, ES publisher should start before to index users created
    // by authorizer
    authorizer.init(catalogConfig);

    // authenticationHandler Handles auth related activities
    authenticatorHandler.init(catalogConfig);

    registerMicrometerFilter(environment, catalogConfig.getEventMonitorConfiguration());

    registerSamlServlets(catalogConfig, environment);

    // Asset Servlet Registration
    registerAssetServlet(catalogConfig, catalogConfig.getWebConfiguration(), environment);

    // Register MCP
    registerMCPServer(catalogConfig, environment);

    // Handle Services Jobs
    registerHealthCheckJobs(catalogConfig);

    // Register Auth Handlers
    registerAuthServlets(catalogConfig, environment);
  }

  protected void registerMCPServer(
      OpenMetadataApplicationConfig catalogConfig, Environment environment) {
    if (catalogConfig.getMcpConfiguration() != null
        && catalogConfig.getMcpConfiguration().isEnabled()) {
      McpServer mcpServer = new McpServer();
      mcpServer.initializeMcpServer(environment, authorizer, catalogConfig);
    }
  }

  private void registerHealthCheckJobs(OpenMetadataApplicationConfig catalogConfig) {
    ServicesStatusJobHandler healthCheckStatusHandler =
        ServicesStatusJobHandler.create(
            catalogConfig.getEventMonitorConfiguration(),
            catalogConfig.getPipelineServiceClientConfiguration(),
            catalogConfig.getClusterName());
    healthCheckStatusHandler.addPipelineServiceStatusJob();
    healthCheckStatusHandler.addDatabaseAndSearchStatusJobs();
  }

  private void registerAuthServlets(OpenMetadataApplicationConfig config, Environment environment) {
    if (config.getAuthenticationConfiguration() != null
        && config
            .getAuthenticationConfiguration()
            .getClientType()
            .equals(ClientType.CONFIDENTIAL)) {
      CommonHelper.assertNotNull(
          "OidcConfiguration", config.getAuthenticationConfiguration().getOidcConfiguration());

      // Set up a Session Manager
      MutableServletContextHandler contextHandler = environment.getApplicationContext();
      if (contextHandler.getSessionHandler() == null) {
        contextHandler.setSessionHandler(new SessionHandler());
      }

      AuthenticationCodeFlowHandler authenticationCodeFlowHandler =
          new AuthenticationCodeFlowHandler(
              config.getAuthenticationConfiguration(), config.getAuthorizerConfiguration());

      // Register Servlets
      ServletHolder authLoginHolder =
          new ServletHolder(new AuthLoginServlet(authenticationCodeFlowHandler));
      authLoginHolder.setName("oauth_login");
      environment.getApplicationContext().addServlet(authLoginHolder, "/api/v1/auth/login");

      ServletHolder authCallbackHolder =
          new ServletHolder(new AuthCallbackServlet(authenticationCodeFlowHandler));
      authCallbackHolder.setName("auth_callback");
      environment.getApplicationContext().addServlet(authCallbackHolder, "/callback");

      ServletHolder authLogoutHolder =
          new ServletHolder(new AuthLogoutServlet(authenticationCodeFlowHandler));
      authLogoutHolder.setName("auth_logout");
      environment.getApplicationContext().addServlet(authLogoutHolder, "/api/v1/auth/logout");

      ServletHolder refreshHolder =
          new ServletHolder(new AuthRefreshServlet(authenticationCodeFlowHandler));
      refreshHolder.setName("auth_refresh");
      environment.getApplicationContext().addServlet(refreshHolder, "/api/v1/auth/refresh");
    }
  }

  protected void initializeSearchRepository(ElasticSearchConfiguration esConfig) {
    // initialize Search Repository, all repositories use SearchRepository this line should always
    // before initializing repository
    SearchRepository searchRepository = new SearchRepository(esConfig);
    Entity.setSearchRepository(searchRepository);
  }

  private void registerHealthCheck(Environment environment) {
    environment
        .healthChecks()
        .register("OpenMetadataServerHealthCheck", new OpenMetadataServerHealthCheck());
  }

  private void registerExceptionMappers(Environment environment) {
    environment.jersey().register(CatalogGenericExceptionMapper.class);
    // Override constraint violation mapper to catch Json validation errors
    environment.jersey().register(new ConstraintViolationExceptionMapper());
    // Restore dropwizard default exception mappers
    environment.jersey().register(new LoggingExceptionMapper<>() {});
    environment.jersey().register(new JsonProcessingExceptionMapper(true));
    environment.jersey().register(new EarlyEofExceptionMapper());
    environment.jersey().register(JsonMappingExceptionMapper.class);
  }

  private void registerMicrometerFilter(
      Environment environment, EventMonitorConfiguration eventMonitorConfiguration) {
    FilterRegistration.Dynamic micrometerFilter =
        environment.servlets().addFilter("OMMicrometerHttpFilter", OMMicrometerHttpFilter.class);

    micrometerFilter.addMappingForUrlPatterns(
        EnumSet.allOf(DispatcherType.class), true, eventMonitorConfiguration.getPathPattern());
  }

  private void registerAssetServlet(
      OpenMetadataApplicationConfig config,
      OMWebConfiguration webConfiguration,
      Environment environment) {

    // Handle Asset Using Servlet
    OpenMetadataAssetServlet assetServlet =
<<<<<<< HEAD
        new OpenMetadataAssetServlet("/assets", "/", "index.html", webConfiguration);
    environment.servlets().addServlet("static", assetServlet).addMapping("/*");
=======
        new OpenMetadataAssetServlet(
            config.getBasePath(), "/assets", "/", "index.html", webConfiguration);
    String pathPattern = "/" + '*';
    environment.servlets().addServlet("static", assetServlet).addMapping(pathPattern);
>>>>>>> e323b100
  }

  protected CollectionDAO getDao(Jdbi jdbi) {
    return jdbi.onDemand(CollectionDAO.class);
  }

  private void registerSamlServlets(
      OpenMetadataApplicationConfig catalogConfig, Environment environment)
      throws IOException, CertificateException, KeyStoreException, NoSuchAlgorithmException {

    if (catalogConfig.getAuthenticationConfiguration() != null
        && catalogConfig.getAuthenticationConfiguration().getProvider().equals(AuthProvider.SAML)) {

      // Ensure we have a session handler
      MutableServletContextHandler contextHandler = environment.getApplicationContext();
      if (contextHandler.getSessionHandler() == null) {
        contextHandler.setSessionHandler(new SessionHandler());
      }

      // Initialize default SAML settings (e.g. IDP metadata, SP keys, etc.)
      SamlSettingsHolder.getInstance().initDefaultSettings(catalogConfig);

      // 1) SAML Login
      ServletHolder samlLoginHolder = new ServletHolder();
      samlLoginHolder.setName("saml_login");
      samlLoginHolder.setServlet(new SamlLoginServlet());
      contextHandler.addServlet(samlLoginHolder, "/api/v1/saml/login");

      // 2) SAML Assertion Consumer (ACS)
      ServletHolder samlAcsHolder = new ServletHolder();
      samlAcsHolder.setName("saml_acs");
      samlAcsHolder.setServlet(
          new SamlAssertionConsumerServlet(catalogConfig.getAuthorizerConfiguration()));
      contextHandler.addServlet(samlAcsHolder, "/api/v1/saml/acs");

      // 3) SAML Metadata
      ServletHolder samlMetadataHolder = new ServletHolder();
      samlMetadataHolder.setName("saml_metadata");
      samlMetadataHolder.setServlet(new SamlMetadataServlet());
      contextHandler.addServlet(samlMetadataHolder, "/api/v1/saml/metadata");

      // 4) SAML Token Refresh
      ServletHolder samlRefreshHolder = new ServletHolder();
      samlRefreshHolder.setName("saml_refresh_token");
      samlRefreshHolder.setServlet(new SamlTokenRefreshServlet());
      contextHandler.addServlet(samlRefreshHolder, "/api/v1/saml/refresh");

      // 5) SAML Logout
      ServletHolder samlLogoutHolder = new ServletHolder();
      samlLogoutHolder.setName("saml_logout_token");
      samlLogoutHolder.setServlet(
          new SamlLogoutServlet(
              catalogConfig.getAuthenticationConfiguration(),
              catalogConfig.getAuthorizerConfiguration()));
      contextHandler.addServlet(samlLogoutHolder, "/api/v1/saml/logout");
    }
  }

  @SneakyThrows
  @Override
  public void initialize(Bootstrap<OpenMetadataApplicationConfig> bootstrap) {
    bootstrap.setConfigurationSourceProvider(
        new SubstitutingSourceProvider(
            bootstrap.getConfigurationSourceProvider(), new EnvironmentVariableSubstitutor(false)));

    // Register custom filter factories
    bootstrap
        .getObjectMapper()
        .registerSubtypes(
            org.openmetadata.service.events.AuditOnlyFilterFactory.class,
            org.openmetadata.service.events.AuditExcludeFilterFactory.class);

    bootstrap.addBundle(
        new SwaggerBundle<>() {
          @Override
          protected SwaggerBundleConfiguration getSwaggerBundleConfiguration(
              OpenMetadataApplicationConfig catalogConfig) {
            return catalogConfig.getSwaggerBundleConfig();
          }
        });

    bootstrap.addBundle(
        new OMWebBundle<>() {
          @Override
          public OMWebConfiguration getWebConfiguration(
              final OpenMetadataApplicationConfig configuration) {
            return configuration.getWebConfiguration();
          }
        });
    super.initialize(bootstrap);
  }

  private void validateMigrations(Jdbi jdbi, OpenMetadataApplicationConfig conf)
      throws IOException {
    LOG.info("Validating Flyway migrations");
    Optional<String> lastMigrated = Migration.lastMigrated(jdbi);
    String maxMigration = Migration.lastMigrationFile(conf.getMigrationConfiguration());
    if (lastMigrated.isEmpty()) {
      throw new IllegalStateException(
          "Could not validate Flyway migrations in the database. Make sure you have run `./bootstrap/openmetadata-ops.sh migrate` at least once.");
    }
    if (lastMigrated.get().compareTo(maxMigration) < 0) {
      throw new IllegalStateException(
          "There are pending migrations to be run on the database."
              + " Please backup your data and run `./bootstrap/openmetadata-ops.sh migrate`."
              + " You can find more information on upgrading OpenMetadata at"
              + " https://docs.open-metadata.org/deployment/upgrade ");
    }

    LOG.info("Validating native migrations");
    ConnectionType connectionType =
        ConnectionType.from(conf.getDataSourceFactory().getDriverClass());
    MigrationWorkflow migrationWorkflow =
        new MigrationWorkflow(
            jdbi,
            conf.getMigrationConfiguration().getNativePath(),
            connectionType,
            conf.getMigrationConfiguration().getExtensionPath(),
            conf,
            false);
    migrationWorkflow.loadMigrations();
    migrationWorkflow.validateMigrationsForServer();
  }

  private void validateConfiguration(OpenMetadataApplicationConfig catalogConfig)
      throws ConfigurationException {
    if (catalogConfig.getAuthorizerConfiguration().getBotPrincipals() != null) {
      throw new ConfigurationException(
          "'botPrincipals' configuration is deprecated. Please remove it from "
              + "'openmetadata.yaml and restart the server");
    }
    if (catalogConfig.getPipelineServiceClientConfiguration().getAuthConfig() != null) {
      LOG.warn(
          "'authProvider' and 'authConfig' from the 'pipelineServiceClientConfiguration' option are deprecated and will be removed in future releases.");
    }
  }

  private void registerAuthorizer(
      OpenMetadataApplicationConfig catalogConfig, Environment environment)
      throws NoSuchMethodException,
          ClassNotFoundException,
          IllegalAccessException,
          InvocationTargetException,
          InstantiationException {
    AuthorizerConfiguration authorizerConf = catalogConfig.getAuthorizerConfiguration();
    AuthenticationConfiguration authenticationConfiguration =
        catalogConfig.getAuthenticationConfiguration();
    // to authenticate request while opening websocket connections
    if (authorizerConf != null) {
      authorizer =
          Class.forName(authorizerConf.getClassName())
              .asSubclass(Authorizer.class)
              .getConstructor()
              .newInstance();
      String filterClazzName = authorizerConf.getContainerRequestFilter();
      ContainerRequestFilter filter;
      if (!StringUtils.isEmpty(filterClazzName)) {
        filter =
            Class.forName(filterClazzName)
                .asSubclass(ContainerRequestFilter.class)
                .getConstructor(AuthenticationConfiguration.class, AuthorizerConfiguration.class)
                .newInstance(authenticationConfiguration, authorizerConf);
        LOG.info("Registering ContainerRequestFilter: {}", filter.getClass().getCanonicalName());
        environment.jersey().register(filter);
      }
    } else {
      LOG.info("Authorizer config not set, setting noop authorizer");
      authorizer = new NoopAuthorizer();
      ContainerRequestFilter filter = new NoopFilter(authenticationConfiguration, null);
      environment.jersey().register(filter);
    }
  }

  private void registerAuthenticator(OpenMetadataApplicationConfig catalogConfig) {
    AuthenticationConfiguration authenticationConfiguration =
        catalogConfig.getAuthenticationConfiguration();
    switch (authenticationConfiguration.getProvider()) {
      case BASIC -> authenticatorHandler = new BasicAuthenticator();
      case LDAP -> authenticatorHandler = new LdapAuthenticator();
      default ->
      // For all other types, google, okta etc. auth is handled externally
      authenticatorHandler = new NoopAuthenticator();
    }
  }

  private void registerLimits(OpenMetadataApplicationConfig serverConfig)
      throws NoSuchMethodException,
          ClassNotFoundException,
          IllegalAccessException,
          InvocationTargetException,
          InstantiationException {
    LimitsConfiguration limitsConfiguration = serverConfig.getLimitsConfiguration();
    if (limitsConfiguration != null && limitsConfiguration.getEnable()) {
      limits =
          Class.forName(limitsConfiguration.getClassName())
              .asSubclass(Limits.class)
              .getConstructor()
              .newInstance();
    } else {
      LOG.info("Limits config not set, setting DefaultLimits");
      limits = new DefaultLimits();
    }
    limits.init(serverConfig, jdbi);
  }

  private void registerEventFilter(
      OpenMetadataApplicationConfig catalogConfig, Environment environment) {
    if (catalogConfig.getEventHandlerConfiguration() != null) {
      ContainerResponseFilter eventFilter = new EventFilter(catalogConfig);
      environment.jersey().register(eventFilter);
    }
  }

  private void registerEventPublisher(OpenMetadataApplicationConfig openMetadataApplicationConfig) {

    if (openMetadataApplicationConfig.getEventMonitorConfiguration() != null) {
      final EventMonitor eventMonitor =
          EventMonitorFactory.createEventMonitor(
              openMetadataApplicationConfig.getEventMonitorConfiguration(),
              openMetadataApplicationConfig.getClusterName());
      EventMonitorPublisher eventMonitorPublisher =
          new EventMonitorPublisher(
              openMetadataApplicationConfig.getEventMonitorConfiguration(), eventMonitor);
      EventPubSub.addEventHandler(eventMonitorPublisher);
    }
  }

  private void registerResources(
      OpenMetadataApplicationConfig config, Environment environment, Jdbi jdbi) {
    CollectionRegistry.initialize();
    CollectionRegistry.getInstance()
        .registerResources(jdbi, environment, config, authorizer, authenticatorHandler, limits);
    environment.jersey().register(new JsonPatchProvider());
    OMErrorPageHandler eph = new OMErrorPageHandler(config.getWebConfiguration());
    eph.addErrorPage(Response.Status.NOT_FOUND.getStatusCode(), "/");
    environment.getApplicationContext().setErrorHandler(eph);
  }

  private void initializeWebsockets(
      OpenMetadataApplicationConfig catalogConfig, Environment environment) {
    SocketAddressFilter socketAddressFilter;
    String pathSpec = "/api/v1/push/feed/*";
    if (catalogConfig.getAuthorizerConfiguration() != null) {
      socketAddressFilter =
          new SocketAddressFilter(
              catalogConfig.getAuthenticationConfiguration(),
              catalogConfig.getAuthorizerConfiguration());
    } else {
      socketAddressFilter = new SocketAddressFilter();
    }

    EngineIoServerOptions eioOptions = EngineIoServerOptions.newFromDefault();
    eioOptions.setAllowedCorsOrigins(null);
    WebSocketManager.WebSocketManagerBuilder.build(eioOptions);
    environment.getApplicationContext().setContextPath("/");
    FilterHolder socketAddressFilterHolder = new FilterHolder();
    socketAddressFilterHolder.setFilter(socketAddressFilter);
    environment
        .getApplicationContext()
        .addFilter(socketAddressFilterHolder, pathSpec, EnumSet.of(DispatcherType.REQUEST));
    environment.getApplicationContext().addServlet(new ServletHolder(new FeedServlet()), pathSpec);
    // Upgrade connection to websocket from Http
    try {
      JettyWebSocketServletContainerInitializer.configure(
          environment.getApplicationContext(), null);
      JettyWebSocketServerContainer container =
          JettyWebSocketServerContainer.getContainer(
              environment.getApplicationContext().getServletContext());

      if (container != null) {
        container.addMapping(
            pathSpec,
            (req, resp) ->
                new JettyWebSocketHandler(WebSocketManager.getInstance().getEngineIoServer()));
      }
    } catch (Exception ex) {
      LOG.error("Websocket configuration error: {}", ex.getMessage());
    }
  }

  public static void main(String[] args) throws Exception {
    OpenMetadataApplication openMetadataApplication = new OpenMetadataApplication();
    openMetadataApplication.run(args);
  }

  public static class ManagedShutdown implements Managed {

    @Override
    public void start() {
      LOG.info("Starting the application");
    }

    @Override
    public void stop() throws InterruptedException, SchedulerException {
      LOG.info("Cache with Id Stats {}", EntityRepository.CACHE_WITH_ID.stats());
      LOG.info("Cache with name Stats {}", EntityRepository.CACHE_WITH_NAME.stats());
      EventPubSub.shutdown();
      AppScheduler.shutDown();
      EventSubscriptionScheduler.shutDown();
      LOG.info("Stopping the application");
    }
  }
}<|MERGE_RESOLUTION|>--- conflicted
+++ resolved
@@ -394,15 +394,9 @@
 
     // Handle Asset Using Servlet
     OpenMetadataAssetServlet assetServlet =
-<<<<<<< HEAD
-        new OpenMetadataAssetServlet("/assets", "/", "index.html", webConfiguration);
-    environment.servlets().addServlet("static", assetServlet).addMapping("/*");
-=======
         new OpenMetadataAssetServlet(
             config.getBasePath(), "/assets", "/", "index.html", webConfiguration);
-    String pathPattern = "/" + '*';
-    environment.servlets().addServlet("static", assetServlet).addMapping(pathPattern);
->>>>>>> e323b100
+    environment.servlets().addServlet("static", assetServlet).addMapping("/*");
   }
 
   protected CollectionDAO getDao(Jdbi jdbi) {
@@ -424,6 +418,19 @@
 
       // Initialize default SAML settings (e.g. IDP metadata, SP keys, etc.)
       SamlSettingsHolder.getInstance().initDefaultSettings(catalogConfig);
+      ServletRegistration.Dynamic samlRedirectServlet =
+          environment.servlets().addServlet("saml_login", new SamlLoginServlet());
+      samlRedirectServlet.addMapping("/api/v1/saml/login");
+      ServletRegistration.Dynamic samlReceiverServlet =
+          environment
+              .servlets()
+              .addServlet(
+                  "saml_acs",
+                  new SamlAssertionConsumerServlet(catalogConfig.getAuthorizerConfiguration()));
+      samlReceiverServlet.addMapping("/api/v1/saml/acs");
+      ServletRegistration.Dynamic samlMetadataServlet =
+          environment.servlets().addServlet("saml_metadata", new SamlMetadataServlet());
+      samlMetadataServlet.addMapping("/api/v1/saml/metadata");
 
       // 1) SAML Login
       ServletHolder samlLoginHolder = new ServletHolder();
@@ -677,6 +684,7 @@
             pathSpec,
             (req, resp) ->
                 new JettyWebSocketHandler(WebSocketManager.getInstance().getEngineIoServer()));
+                          WebSocketManager.getInstance().getEngineIoServer())));
       }
     } catch (Exception ex) {
       LOG.error("Websocket configuration error: {}", ex.getMessage());
