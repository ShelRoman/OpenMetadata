/*
 *  Copyright 2022 Collate
 *  Licensed under the Apache License, Version 2.0 (the "License");
 *  you may not use this file except in compliance with the License.
 *  You may obtain a copy of the License at
 *  http://www.apache.org/licenses/LICENSE-2.0
 *  Unless required by applicable law or agreed to in writing, software
 *  distributed under the License is distributed on an "AS IS" BASIS,
 *  WITHOUT WARRANTIES OR CONDITIONS OF ANY KIND, either express or implied.
 *  See the License for the specific language governing permissions and
 *  limitations under the License.
 */

package org.openmetadata.service.workflows.searchIndex;

import static org.openmetadata.schema.system.IndexingError.ErrorSource.READER;
import static org.openmetadata.service.workflows.searchIndex.ReindexingUtil.getUpdatedStats;

import java.util.ArrayList;
import java.util.List;
import java.util.Map;
import java.util.concurrent.atomic.AtomicReference;
import java.util.stream.Collectors;
import lombok.Getter;
import lombok.extern.slf4j.Slf4j;
import org.glassfish.jersey.internal.util.ExceptionUtils;
import org.openmetadata.schema.EntityInterface;
import org.openmetadata.schema.system.EntityError;
import org.openmetadata.schema.system.IndexingError;
import org.openmetadata.schema.system.StepStats;
import org.openmetadata.schema.type.Include;
import org.openmetadata.service.Entity;
import org.openmetadata.service.exception.SearchIndexException;
import org.openmetadata.service.jdbi3.EntityDAO;
import org.openmetadata.service.jdbi3.EntityRepository;
import org.openmetadata.service.jdbi3.ListFilter;
import org.openmetadata.service.util.RestUtil;
import org.openmetadata.service.util.ResultList;
import org.openmetadata.service.workflows.interfaces.Source;

@Slf4j
@Getter
public class PaginatedEntitiesSource implements Source<ResultList<? extends EntityInterface>> {
  private String name = "PaginatedEntitiesSource";
  private final int batchSize;
  private final String entityType;
  private final List<String> fields;
  private final List<String> readerErrors = new ArrayList<>();
  private final StepStats stats = new StepStats();
  private final ListFilter filter;
  private String lastFailedCursor = null;
  private final AtomicReference<String> cursor = new AtomicReference<>(RestUtil.encodeCursor("0"));
  private final AtomicReference<Boolean> isDone = new AtomicReference<>(false);

  public PaginatedEntitiesSource(String entityType, int batchSize, List<String> fields) {
    this.entityType = entityType;
    this.batchSize = batchSize;
    this.fields = fields;
    this.filter = new ListFilter(Include.ALL);
    this.stats
        .withTotalRecords(Entity.getEntityRepository(entityType).getDao().listTotalCount())
        .withSuccessRecords(0)
        .withFailedRecords(0);
  }

  public PaginatedEntitiesSource(
      String entityType, int batchSize, List<String> fields, ListFilter filter) {
    this.entityType = entityType;
    this.batchSize = batchSize;
    this.fields = fields;
    this.filter = filter;
    this.stats
        .withTotalRecords(Entity.getEntityRepository(entityType).getDao().listCount(filter))
        .withSuccessRecords(0)
        .withFailedRecords(0);
  }

  public PaginatedEntitiesSource withName(String name) {
    this.name = name;
    return this;
  }

  @Override
  public ResultList<? extends EntityInterface> readNext(Map<String, Object> contextData)
      throws SearchIndexException {
    ResultList<? extends EntityInterface> data = null;
    if (Boolean.FALSE.equals(isDone.get())) {
      data = read(cursor.get());
      cursor.set(data.getPaging().getAfter());
      if (cursor.get() == null) {
        isDone.set(true);
      }
    }
    return data;
  }

  private ResultList<? extends EntityInterface> read(String cursor) throws SearchIndexException {
    LOG.debug("[PaginatedEntitiesSource] Fetching a Batch of Size: {} ", batchSize);
    EntityRepository<?> entityRepository = Entity.getEntityRepository(entityType);
    ResultList<? extends EntityInterface> result;
    try {
      EntityDAO<?> entityDAO = entityRepository.getDao();
      result =
          entityRepository.listWithOffset(
              entityDAO::listAfter,
              entityDAO::listCount,
              filter,
              batchSize,
              cursor,
              true,
              Entity.getFields(entityType, fields),
              null);

      // Filter out EntityNotFoundExceptions from errors - these are expected when relationships
      // point to deleted entities and should not be counted as failures
      List<EntityError> realErrors = new ArrayList<>();
      if (!result.getErrors().isEmpty()) {
<<<<<<< HEAD
        // Filter out "entity not found" errors - these are expected for stale relationships
        List<EntityError> realErrors =
            result.getErrors().stream()
                .filter(error -> !isEntityNotFoundError(error))
                .collect(Collectors.toList());

        if (!realErrors.isEmpty()) {
          LOG.warn("[PaginatedEntitiesSource] Real errors found: {}", realErrors.size());
          realErrors.forEach(error -> LOG.warn("Error: {}", error.getMessage()));
        }

        long notFoundCount = result.getErrors().size() - realErrors.size();
        if (notFoundCount > 0) {
          LOG.debug(
              "[PaginatedEntitiesSource] Ignored {} 'entity not found' errors for stale relationships",
              notFoundCount);
        }

        lastFailedCursor = this.cursor.get();
=======
        for (EntityError error : result.getErrors()) {
          // Skip entities with missing relationships - these will be garbage collected separately
          if (error.getMessage() != null && error.getMessage().contains("Not found")) {
            LOG.debug("Skipping entity due to missing relationship: {}", error.getMessage());
          } else {
            realErrors.add(error);
          }
        }

        if (!realErrors.isEmpty()) {
          lastFailedCursor = this.cursor.get();
        }

>>>>>>> 7035c9e1
        if (result.getPaging().getAfter() == null) {
          this.cursor.set(null);
          this.isDone.set(true);
        } else {
          this.cursor.set(result.getPaging().getAfter());
        }

<<<<<<< HEAD
        // Update stats with only real errors
        updateStats(result.getData().size(), realErrors.size());

        // Replace the errors list with only real errors
=======
        // Update stats with only real errors, not missing relationship errors
        updateStats(result.getData().size(), realErrors.size());

        // Update the result to only include real errors
>>>>>>> 7035c9e1
        result.setErrors(realErrors);
        return result;
      }

      LOG.debug(
          "[PaginatedEntitiesSource] Batch Stats :- %n Submitted : {} Success: {} Failed: {}",
          batchSize, result.getData().size(), result.getErrors().size());
      updateStats(result.getData().size(), result.getErrors().size());
    } catch (Exception e) {
      lastFailedCursor = this.cursor.get();
      int remainingRecords =
          stats.getTotalRecords() - stats.getFailedRecords() - stats.getSuccessRecords();
      int submittedRecords;
      if (remainingRecords - batchSize <= 0) {
        submittedRecords = remainingRecords;
        updateStats(0, remainingRecords);
        this.cursor.set(null);
        this.isDone.set(true);
      } else {
        submittedRecords = batchSize;
        String decodedCursor = RestUtil.decodeCursor(cursor);
        this.cursor.set(
            RestUtil.encodeCursor(String.valueOf(Integer.parseInt(decodedCursor) + batchSize)));
        updateStats(0, batchSize);
      }
      IndexingError indexingError =
          new IndexingError()
              .withErrorSource(READER)
              .withSubmittedCount(submittedRecords)
              .withSuccessCount(0)
              .withFailedCount(submittedRecords)
              .withMessage(
                  "Issues in Reading A Batch For Entities. No Relationship Issue , Json Processing or DB issue.")
              .withLastFailedCursor(lastFailedCursor)
              .withStackTrace(ExceptionUtils.exceptionStackTraceAsString(e));
      LOG.debug(indexingError.getMessage());
      throw new SearchIndexException(indexingError);
    }
    return result;
  }

  public ResultList<? extends EntityInterface> readWithCursor(String currentCursor)
      throws SearchIndexException {
    LOG.debug("[PaginatedEntitiesSource] Fetching a Batch of Size: {} ", batchSize);
    EntityRepository<?> entityRepository = Entity.getEntityRepository(entityType);
    ResultList<? extends EntityInterface> result;
    try {
      EntityDAO<?> entityDAO = entityRepository.getDao();
      result =
          entityRepository.listWithOffset(
              entityDAO::listAfter,
              entityDAO::listCount,
              filter,
              batchSize,
              currentCursor,
              true,
              Entity.getFields(entityType, fields),
              null);

      // Filter out EntityNotFoundExceptions from errors - same as in read() method
      if (!result.getErrors().isEmpty()) {
        List<EntityError> realErrors = new ArrayList<>();
        for (EntityError error : result.getErrors()) {
          if (error.getMessage() != null && error.getMessage().contains("Not found")) {
            LOG.debug("Skipping entity due to missing relationship: {}", error.getMessage());
          } else {
            realErrors.add(error);
          }
        }
        result.setErrors(realErrors);
      }

      LOG.debug(
          "[PaginatedEntitiesSource] Batch Stats :- %n Submitted : {} Success: {} Failed: {}",
          batchSize, result.getData().size(), result.getErrors().size());

    } catch (Exception e) {
      IndexingError indexingError =
          new IndexingError()
              .withErrorSource(READER)
              .withSuccessCount(0)
              .withMessage(
                  "Issues in Reading A Batch For Entities. No Relationship Issue , Json Processing or DB issue.")
              .withStackTrace(ExceptionUtils.exceptionStackTraceAsString(e));
      LOG.debug(indexingError.getMessage());
      throw new SearchIndexException(indexingError);
    }
    return result;
  }

  @Override
  public void reset() {
    cursor.set(null);
    isDone.set(Boolean.FALSE);
  }

  @Override
  public AtomicReference<Boolean> isDone() {
    return isDone;
  }

  @Override
  public void updateStats(int currentSuccess, int currentFailed) {
    getUpdatedStats(stats, currentSuccess, currentFailed);
  }

  private boolean isEntityNotFoundError(EntityError error) {
    if (error == null || error.getMessage() == null) {
      return false;
    }
    String message = error.getMessage().toLowerCase();
    return message.contains("not found")
        || message.contains("instance for")
        || message.contains("does not exist")
        || message.contains("entitynotfoundexception");
  }
}<|MERGE_RESOLUTION|>--- conflicted
+++ resolved
@@ -115,15 +115,18 @@
       // point to deleted entities and should not be counted as failures
       List<EntityError> realErrors = new ArrayList<>();
       if (!result.getErrors().isEmpty()) {
-<<<<<<< HEAD
-        // Filter out "entity not found" errors - these are expected for stale relationships
-        List<EntityError> realErrors =
+        for (EntityError error : result.getErrors()) {
+          // Skip entities with missing relationships - these will be garbage collected separately
+          if (error.getMessage() != null && error.getMessage().contains("Not found")) {
             result.getErrors().stream()
-                .filter(error -> !isEntityNotFoundError(error))
-                .collect(Collectors.toList());
+            LOG.debug("Skipping entity due to missing relationship: {}", error.getMessage());
+          } else {
+            realErrors.add(error);
+          }
+        }
 
         if (!realErrors.isEmpty()) {
-          LOG.warn("[PaginatedEntitiesSource] Real errors found: {}", realErrors.size());
+          lastFailedCursor = this.cursor.get();
           realErrors.forEach(error -> LOG.warn("Error: {}", error.getMessage()));
         }
 
@@ -135,21 +138,6 @@
         }
 
         lastFailedCursor = this.cursor.get();
-=======
-        for (EntityError error : result.getErrors()) {
-          // Skip entities with missing relationships - these will be garbage collected separately
-          if (error.getMessage() != null && error.getMessage().contains("Not found")) {
-            LOG.debug("Skipping entity due to missing relationship: {}", error.getMessage());
-          } else {
-            realErrors.add(error);
-          }
-        }
-
-        if (!realErrors.isEmpty()) {
-          lastFailedCursor = this.cursor.get();
-        }
-
->>>>>>> 7035c9e1
         if (result.getPaging().getAfter() == null) {
           this.cursor.set(null);
           this.isDone.set(true);
@@ -157,17 +145,10 @@
           this.cursor.set(result.getPaging().getAfter());
         }
 
-<<<<<<< HEAD
-        // Update stats with only real errors
-        updateStats(result.getData().size(), realErrors.size());
-
-        // Replace the errors list with only real errors
-=======
         // Update stats with only real errors, not missing relationship errors
         updateStats(result.getData().size(), realErrors.size());
 
         // Update the result to only include real errors
->>>>>>> 7035c9e1
         result.setErrors(realErrors);
         return result;
       }
