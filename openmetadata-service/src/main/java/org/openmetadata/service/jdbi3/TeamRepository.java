/*
 *  Copyright 2021 Collate
 *  Licensed under the Apache License, Version 2.0 (the "License");
 *  you may not use this file except in compliance with the License.
 *  You may obtain a copy of the License at
 *  http://www.apache.org/licenses/LICENSE-2.0
 *  Unless required by applicable law or agreed to in writing, software
 *  distributed under the License is distributed on an "AS IS" BASIS,
 *  WITHOUT WARRANTIES OR CONDITIONS OF ANY KIND, either express or implied.
 *  See the License for the specific language governing permissions and
 *  limitations under the License.
 */

package org.openmetadata.service.jdbi3;

import static org.openmetadata.common.utils.CommonUtil.listOrEmpty;
import static org.openmetadata.common.utils.CommonUtil.listOrEmptyMutable;
import static org.openmetadata.common.utils.CommonUtil.nullOrEmpty;
import static org.openmetadata.csv.CsvUtil.addEntityReferences;
import static org.openmetadata.csv.CsvUtil.addField;
import static org.openmetadata.csv.CsvUtil.addOwners;
import static org.openmetadata.schema.api.teams.CreateTeam.TeamType.BUSINESS_UNIT;
import static org.openmetadata.schema.api.teams.CreateTeam.TeamType.DEPARTMENT;
import static org.openmetadata.schema.api.teams.CreateTeam.TeamType.DIVISION;
import static org.openmetadata.schema.api.teams.CreateTeam.TeamType.GROUP;
import static org.openmetadata.schema.api.teams.CreateTeam.TeamType.ORGANIZATION;
import static org.openmetadata.schema.type.EventType.ENTITY_FIELDS_CHANGED;
import static org.openmetadata.schema.type.Include.ALL;
import static org.openmetadata.schema.type.Include.NON_DELETED;
import static org.openmetadata.service.Entity.ADMIN_USER_NAME;
import static org.openmetadata.service.Entity.FIELD_DOMAINS;
import static org.openmetadata.service.Entity.ORGANIZATION_NAME;
import static org.openmetadata.service.Entity.POLICY;
import static org.openmetadata.service.Entity.ROLE;
import static org.openmetadata.service.Entity.TEAM;
import static org.openmetadata.service.Entity.USER;
import static org.openmetadata.service.Entity.getEntityReferenceByName;
import static org.openmetadata.service.exception.CatalogExceptionMessage.CREATE_GROUP;
import static org.openmetadata.service.exception.CatalogExceptionMessage.DELETE_ORGANIZATION;
import static org.openmetadata.service.exception.CatalogExceptionMessage.INVALID_GROUP_TEAM_CHILDREN_UPDATE;
import static org.openmetadata.service.exception.CatalogExceptionMessage.INVALID_GROUP_TEAM_UPDATE;
import static org.openmetadata.service.exception.CatalogExceptionMessage.UNEXPECTED_PARENT;
import static org.openmetadata.service.exception.CatalogExceptionMessage.invalidChild;
import static org.openmetadata.service.exception.CatalogExceptionMessage.invalidParent;
import static org.openmetadata.service.exception.CatalogExceptionMessage.invalidParentCount;
import static org.openmetadata.service.util.EntityUtil.*;

import java.io.IOException;
import java.util.ArrayList;
import java.util.Arrays;
import java.util.Comparator;
import java.util.HashMap;
import java.util.HashSet;
import java.util.List;
import java.util.Map;
import java.util.Objects;
import java.util.Optional;
import java.util.Set;
import java.util.TreeSet;
import java.util.UUID;
import java.util.stream.Collectors;
import javax.ws.rs.core.Response;
import lombok.extern.slf4j.Slf4j;
import org.apache.commons.csv.CSVPrinter;
import org.apache.commons.csv.CSVRecord;
import org.jdbi.v3.sqlobject.transaction.Transaction;
import org.openmetadata.common.utils.CommonUtil;
import org.openmetadata.csv.EntityCsv;
import org.openmetadata.schema.api.teams.CreateTeam;
import org.openmetadata.schema.api.teams.CreateTeam.TeamType;
import org.openmetadata.schema.entity.teams.Team;
import org.openmetadata.schema.entity.teams.TeamHierarchy;
import org.openmetadata.schema.entity.teams.User;
import org.openmetadata.schema.type.ChangeDescription;
import org.openmetadata.schema.type.ChangeEvent;
import org.openmetadata.schema.type.EntityReference;
import org.openmetadata.schema.type.EventType;
import org.openmetadata.schema.type.Include;
import org.openmetadata.schema.type.Relationship;
import org.openmetadata.schema.type.api.BulkAssets;
import org.openmetadata.schema.type.api.BulkOperationResult;
import org.openmetadata.schema.type.csv.CsvDocumentation;
import org.openmetadata.schema.type.csv.CsvErrorType;
import org.openmetadata.schema.type.csv.CsvFile;
import org.openmetadata.schema.type.csv.CsvHeader;
import org.openmetadata.schema.type.csv.CsvImportResult;
import org.openmetadata.schema.utils.EntityInterfaceUtil;
import org.openmetadata.service.Entity;
import org.openmetadata.service.exception.CatalogExceptionMessage;
import org.openmetadata.service.exception.EntityNotFoundException;
import org.openmetadata.service.jdbi3.CollectionDAO.EntityRelationshipRecord;
import org.openmetadata.service.resources.teams.TeamResource;
import org.openmetadata.service.security.policyevaluator.SubjectContext;
import org.openmetadata.service.util.EntityUtil;
import org.openmetadata.service.util.EntityUtil.Fields;
import org.openmetadata.service.util.FullyQualifiedName;
import org.openmetadata.service.util.JsonUtils;
import org.openmetadata.service.util.RestUtil;
import org.openmetadata.service.util.ResultList;

@Slf4j
public class TeamRepository extends EntityRepository<Team> {
  static final String PARENTS_FIELD = "parents";
  static final String USERS_FIELD = "users";
  static final String TEAM_UPDATE_FIELDS =
      "profile,users,defaultRoles,parents,children,policies,teamType,email,domains";
  static final String TEAM_PATCH_FIELDS =
      "profile,users,defaultRoles,parents,children,policies,teamType,email,domains";
  private static final String DEFAULT_ROLES = "defaultRoles";
  private Team organization = null;
  private final CollectionDAO dao;

  public TeamRepository() {
    super(
        TeamResource.COLLECTION_PATH,
        TEAM,
        Team.class,
        Entity.getCollectionDAO().teamDAO(),
        TEAM_PATCH_FIELDS,
        TEAM_UPDATE_FIELDS);
    this.quoteFqn = true;
    supportsSearch = true;
<<<<<<< HEAD
    parent = true;
    this.dao = Entity.getCollectionDAO();
=======
>>>>>>> 3366385e
  }

  @Override
  public void setFields(Team team, Fields fields) {
    team.setUsers(fields.contains("users") ? getUsers(team) : team.getUsers());
    team.setOwns(fields.contains("owns") ? getOwns(team) : team.getOwns());
    team.setDefaultRoles(
        fields.contains(DEFAULT_ROLES) ? getDefaultRoles(team) : team.getDefaultRoles());
    team.setInheritedRoles(
        fields.contains(DEFAULT_ROLES) ? getInheritedRoles(team) : team.getInheritedRoles());
    team.setParents(fields.contains(PARENTS_FIELD) ? getParents(team) : team.getParents());
    team.setPolicies(fields.contains("policies") ? getPolicies(team) : team.getPolicies());
    team.setChildrenCount(
        fields.contains("childrenCount") ? getChildrenCount(team) : team.getChildrenCount());
    team.setUserCount(
        fields.contains("userCount") ? getUserCount(team.getId()) : team.getUserCount());
    team.setDomains(fields.contains(FIELD_DOMAINS) ? getDomains(team.getId()) : team.getDomains());
  }

  @Override
  public void clearFields(Team team, Fields fields) {
    team.setProfile(fields.contains("profile") ? team.getProfile() : null);
    team.setUsers(fields.contains("users") ? team.getUsers() : null);
    team.setOwns(fields.contains("owns") ? team.getOwns() : null);
    team.setDefaultRoles(fields.contains(DEFAULT_ROLES) ? team.getDefaultRoles() : null);
    team.setInheritedRoles(fields.contains(DEFAULT_ROLES) ? team.getInheritedRoles() : null);
    team.setParents(fields.contains(PARENTS_FIELD) ? team.getParents() : null);
    team.setPolicies(fields.contains("policies") ? team.getPolicies() : null);
    team.setChildrenCount(fields.contains("childrenCount") ? team.getChildrenCount() : null);
    team.withUserCount(fields.contains("userCount") ? team.getUserCount() : null);
  }

  private List<EntityReference> getDomains(UUID teamId) {
    // Team does not have domain. 'domains' is the field for user as team can belong to multiple
    // domains
    return findFrom(teamId, TEAM, Relationship.HAS, Entity.DOMAIN);
  }

  @Override
  protected void storeDomain(Team entity, EntityReference exclude) {
    for (EntityReference domainRef : listOrEmpty(entity.getDomains())) {
      // Add relationship domain --- has ---> entity
      LOG.info(
          "Adding domain {} for user {}:{}",
          domainRef.getFullyQualifiedName(),
          entityType,
          entity.getId());
      addRelationship(
          domainRef.getId(), entity.getId(), Entity.DOMAIN, entityType, Relationship.HAS);
    }
  }

  @Override
  public void restorePatchAttributes(Team original, Team updated) {
    // Patch can't make changes to following fields. Ignore the changes
    super.restorePatchAttributes(original, updated);
    updated.withInheritedRoles(original.getInheritedRoles());
  }

  @Override
  public void prepare(Team team, boolean update) {
    populateParents(team); // Validate parents
    populateChildren(team); // Validate children
    validateUsers(team.getUsers());
    validateRoles(team.getDefaultRoles());
    validatePolicies(team.getPolicies());
  }

  public BulkOperationResult bulkAddAssets(String domainName, BulkAssets request) {
    Team team = getByName(null, domainName, getFields("id"));

    // Validate all to be users
    validateAllRefUsers(request.getAssets());

    for (EntityReference asset : request.getAssets()) {
      if (!Objects.equals(asset.getType(), Entity.USER)) {
        throw new IllegalArgumentException("Only users can be added to a Team");
      }
    }

    return bulkAssetsOperation(team.getId(), TEAM, Relationship.HAS, request, true);
  }

  public BulkOperationResult bulkRemoveAssets(String domainName, BulkAssets request) {
    Team team = getByName(null, domainName, getFields("id"));

    // Validate all to be users
    validateAllRefUsers(request.getAssets());

    return bulkAssetsOperation(team.getId(), TEAM, Relationship.HAS, request, false);
  }

  private void validateAllRefUsers(List<EntityReference> refs) {
    for (EntityReference asset : refs) {
      if (!Objects.equals(asset.getType(), Entity.USER)) {
        throw new IllegalArgumentException("Only users can be added to a Team");
      }
    }
  }

  @Override
  public void storeEntity(Team team, boolean update) {
    // Relationships and fields such as href are derived and not stored as part of json
    List<EntityReference> users = team.getUsers();
    List<EntityReference> defaultRoles = team.getDefaultRoles();
    List<EntityReference> parents = team.getParents();
    List<EntityReference> policies = team.getPolicies();

    // Don't store users, defaultRoles, href as JSON. Build it on the fly based on relationships
    team.withUsers(null)
        .withDefaultRoles(null)
        .withParents(null)
        .withPolicies(null)
        .withInheritedRoles(null);

    store(team, update);

    // Restore the relationships
    team.withUsers(users)
        .withDefaultRoles(defaultRoles)
        .withParents(parents)
        .withPolicies(policies);
  }

  @Override
  public void storeRelationships(Team team) {
    for (EntityReference user : listOrEmpty(team.getUsers())) {
      addRelationship(team.getId(), user.getId(), TEAM, Entity.USER, Relationship.HAS);
    }
    for (EntityReference defaultRole : listOrEmpty(team.getDefaultRoles())) {
      addRelationship(team.getId(), defaultRole.getId(), TEAM, Entity.ROLE, Relationship.HAS);
    }
    for (EntityReference parent : listOrEmpty(team.getParents())) {
      if (parent.getId().equals(organization.getId())) {
        continue; // When the parent is the default parent - organization, don't store the
        // relationship
      }
      addRelationship(parent.getId(), team.getId(), TEAM, TEAM, Relationship.PARENT_OF);
    }
    for (EntityReference child : listOrEmpty(team.getChildren())) {
      addRelationship(team.getId(), child.getId(), TEAM, TEAM, Relationship.PARENT_OF);
    }
    for (EntityReference policy : listOrEmpty(team.getPolicies())) {
      addRelationship(team.getId(), policy.getId(), TEAM, POLICY, Relationship.HAS);
    }
  }

  @Override
  public void setInheritedFields(Team team, Fields fields) {
    // If user does not have domain, then inherit it from parent Team
    // TODO have default team when a user belongs to multiple teams
    if (fields.contains(FIELD_DOMAINS)) {
      Set<EntityReference> combinedParent = new TreeSet<>(EntityUtil.compareEntityReferenceById);
      List<EntityReference> parents =
          !fields.contains(PARENTS_FIELD) ? getParents(team) : team.getParents();
      if (!nullOrEmpty(parents)) {
        for (EntityReference parentRef : parents) {
          Team parentTeam = Entity.getEntity(TEAM, parentRef.getId(), "domains", ALL);
          combinedParent.addAll(parentTeam.getDomains());
        }
      }
      team.setDomains(
          EntityUtil.mergedInheritedEntityRefs(
              team.getDomains(), combinedParent.stream().toList()));
    }
  }

  @Override
  public TeamUpdater getUpdater(Team original, Team updated, Operation operation) {
    return new TeamUpdater(original, updated, operation);
  }

  @Override
  protected void preDelete(Team entity, String deletedBy) {
    if (entity.getId().equals(organization.getId())) {
      throw new IllegalArgumentException(DELETE_ORGANIZATION);
    }
  }

  @Override
  protected void cleanup(Team team) {
    // When a team is deleted, if the children team don't have another parent, set Organization as
    // the parent
    for (EntityReference child : listOrEmpty(team.getChildren())) {
      Team childTeam = find(child.getId(), NON_DELETED);
      getParents(childTeam);
      if (childTeam.getParents().size()
          == 1) { // Only parent is being deleted, move the parent to Organization
        addRelationship(
            organization.getId(), childTeam.getId(), TEAM, TEAM, Relationship.PARENT_OF);
        LOG.info("Moving parent of team " + childTeam.getId() + " to organization");
      }
    }
    super.cleanup(team);
  }

  @Override
  public String exportToCsv(String parentTeam, String user) throws IOException {
    Team team = getByName(null, parentTeam, Fields.EMPTY_FIELDS); // Validate team name
    return new TeamCsv(team, user).exportCsv();
  }

  @Override
  public CsvImportResult importFromCsv(String name, String csv, boolean dryRun, String user)
      throws IOException {
    Team team = getByName(null, name, Fields.EMPTY_FIELDS); // Validate team name
    TeamCsv teamCsv = new TeamCsv(team, user);
    return teamCsv.importCsv(csv, dryRun);
  }

  private List<EntityReference> getInheritedRoles(Team team) {
    return SubjectContext.getRolesForTeams(getParentsForInheritedRoles(team));
  }

  private TeamHierarchy getTeamHierarchy(Team team) {
    return new TeamHierarchy()
        .withId(team.getId())
        .withTeamType(team.getTeamType())
        .withName(team.getName())
        .withDisplayName(team.getDisplayName())
        .withHref(team.getHref())
        .withFullyQualifiedName(team.getFullyQualifiedName())
        .withIsJoinable(team.getIsJoinable())
        .withChildren(null)
        .withDescription(team.getDescription());
  }

  public List<TeamHierarchy> listHierarchy(ListFilter filter, int limit, Boolean isJoinable) {
    Fields fields = getFields(PARENTS_FIELD);
    ResultList<Team> resultList = listAfter(null, fields, filter, limit, null);
    List<Team> allTeams = resultList.getData();
    List<Team> joinableTeams =
        allTeams.stream()
            .filter(Boolean.TRUE.equals(isJoinable) ? Team::getIsJoinable : t -> true)
            .filter(t -> !t.getName().equals(ORGANIZATION_NAME))
            .toList();

    Map<UUID, TeamHierarchy> hierarchyMap = new HashMap<>();
    for (Team team : joinableTeams) {
      if (!hierarchyMap.containsKey(team.getId())) {
        hierarchyMap.put(team.getId(), getTeamHierarchy(team));
      }
    }

    for (Team team : joinableTeams) {
      for (EntityReference parentRef : team.getParents()) {
        if (parentRef.getName().equals(ORGANIZATION_NAME)) {
          continue;
        }

        Team parentTeam =
            allTeams.stream()
                .filter(t -> t.getId().equals(parentRef.getId()))
                .findFirst()
                .orElse(null);
        if (parentTeam == null) {
          continue;
        }

        hierarchyMap.putIfAbsent(parentTeam.getId(), getTeamHierarchy(parentTeam));
        TeamHierarchy parentNode = hierarchyMap.get(parentTeam.getId());
        TeamHierarchy childNode = hierarchyMap.get(team.getId());

        if (parentNode.getChildren() == null) {
          parentNode.setChildren(new ArrayList<>());
        }

        boolean childAlreadyAdded =
            parentNode.getChildren().stream()
                .anyMatch(child -> child.getId().equals(childNode.getId()));
        if (!childAlreadyAdded) {
          parentNode.getChildren().add(childNode);
        }
      }
    }

    Set<UUID> childIds = new HashSet<>();
    for (TeamHierarchy node : hierarchyMap.values()) {
      if (node.getChildren() != null) {
        for (TeamHierarchy child : node.getChildren()) {
          childIds.add(child.getId());
        }
      }
    }
    List<TeamHierarchy> topLevelNodes =
        hierarchyMap.values().stream()
            .filter(node -> !childIds.contains(node.getId()))
            .sorted(Comparator.comparing(TeamHierarchy::getName))
            .collect(Collectors.toList());

    return topLevelNodes;
  }

  private List<EntityReference> getUsers(Team team) {
    return findTo(team.getId(), TEAM, Relationship.HAS, Entity.USER);
  }

  private List<EntityRelationshipRecord> getUsersRelationshipRecords(UUID teamId) {
    List<EntityRelationshipRecord> userRecord =
        findToRecords(teamId, TEAM, Relationship.HAS, Entity.USER);
    List<EntityReference> children = getChildren(teamId);
    for (EntityReference child : children) {
      userRecord.addAll(getUsersRelationshipRecords(child.getId()));
    }
    return userRecord;
  }

  private Integer getUserCount(UUID teamId) {
    List<String> userIds = new ArrayList<>();
    List<EntityRelationshipRecord> userRecordList = getUsersRelationshipRecords(teamId);
    for (EntityRelationshipRecord userRecord : userRecordList) {
      userIds.add(userRecord.getId().toString());
    }
    Set<String> userIdsSet = new HashSet<>(userIds);
    userIds.clear();
    userIds.addAll(userIdsSet);
    return userIds.size();
  }

  private List<EntityReference> getOwns(Team team) {
    // Compile entities owned by the team
    return findTo(team.getId(), TEAM, Relationship.OWNS, null);
  }

  private List<EntityReference> getDefaultRoles(Team team) {
    return findTo(team.getId(), TEAM, Relationship.HAS, Entity.ROLE);
  }

  private List<EntityReference> getParents(Team team) {
    List<EntityReference> parents = findFrom(team.getId(), TEAM, Relationship.PARENT_OF, TEAM);
    if (organization != null
        && listOrEmpty(parents).isEmpty()
        && !team.getId().equals(organization.getId())) {
      return new ArrayList<>(List.of(organization.getEntityReference()));
    }
    return parents;
  }

  private List<EntityReference> getParentsForInheritedRoles(Team team) {
    // filter out any deleted teams
    List<EntityReference> parents =
        findFrom(team.getId(), TEAM, Relationship.PARENT_OF, TEAM).stream()
            .filter(e -> !e.getDeleted())
            .collect(Collectors.toList());
    if (organization != null
        && listOrEmpty(parents).isEmpty()
        && !team.getId().equals(organization.getId())) {
      return new ArrayList<>(List.of(organization.getEntityReference()));
    }
    return parents;
  }

  @Override
  protected List<EntityReference> getChildren(Team team) {
    return getChildren(team.getId());
  }

  protected List<EntityReference> getChildren(UUID teamId) {
    if (teamId.equals(
        organization.getId())) { // For organization all the parentless teams are children
      List<String> children = daoCollection.teamDAO().listTeamsUnderOrganization(teamId);
      return EntityUtil.populateEntityReferencesById(EntityUtil.strToIds(children), Entity.TEAM);
    }
    return findTo(teamId, TEAM, Relationship.PARENT_OF, TEAM);
  }

  private Integer getChildrenCount(Team team) {
    return !nullOrEmpty(team.getChildren()) ? team.getChildren().size() : getChildren(team).size();
  }

  private List<EntityReference> getPolicies(Team team) {
    return findTo(team.getId(), TEAM, Relationship.HAS, POLICY);
  }

  private void populateChildren(Team team) {
    List<EntityReference> childrenRefs = team.getChildren();
    if (childrenRefs == null) {
      return;
    }
    List<Team> children = getTeams(childrenRefs);
    switch (team.getTeamType()) {
      case GROUP:
        if (!children.isEmpty()) {
          throw new IllegalArgumentException(CREATE_GROUP);
        }
        break;
      case DEPARTMENT:
        validateChildren(team, children, DEPARTMENT, GROUP);
        break;
      case DIVISION:
        validateChildren(team, children, DEPARTMENT, DIVISION, GROUP);
        break;
      case BUSINESS_UNIT, ORGANIZATION:
        validateChildren(team, children, BUSINESS_UNIT, DIVISION, DEPARTMENT, GROUP);
        break;
    }
    populateTeamRefs(childrenRefs, children);
  }

  private void populateParents(Team team) {
    // Teams created without parents has the top Organization as the default parent
    List<EntityReference> parentRefs = listOrEmpty(team.getParents());

    // When there are no parents for a team, add organization as the default parent
    if (parentRefs.isEmpty() && !team.getName().equals(ORGANIZATION_NAME)) {
      team.setParents(new ArrayList<>());
      team.getParents().add(organization.getEntityReference());
      return;
    }
    List<Team> parents = getTeams(parentRefs);
    switch (team.getTeamType()) {
      case GROUP, DEPARTMENT:
        validateParents(team, parents, DEPARTMENT, DIVISION, BUSINESS_UNIT, ORGANIZATION);
        break;
      case DIVISION:
        validateSingleParent(team, parentRefs);
        validateParents(team, parents, DIVISION, BUSINESS_UNIT, ORGANIZATION);
        break;
      case BUSINESS_UNIT:
        validateSingleParent(team, parentRefs);
        validateParents(team, parents, BUSINESS_UNIT, ORGANIZATION);
        break;
      case ORGANIZATION:
        if (!parentRefs.isEmpty()) {
          throw new IllegalArgumentException(UNEXPECTED_PARENT);
        }
    }
    populateTeamRefs(parentRefs, parents);
  }

  // Populate team refs from team entity list
  private void populateTeamRefs(List<EntityReference> teamRefs, List<Team> teams) {
    for (int i = 0; i < teams.size(); i++) {
      EntityUtil.copy(teams.get(i).getEntityReference(), teamRefs.get(i));
    }
  }

  private List<Team> getTeams(List<EntityReference> teamRefs) {
    List<Team> teams = new ArrayList<>();
    for (EntityReference teamRef : teamRefs) {
      try {
        Team team = find(teamRef.getId(), NON_DELETED);
        teams.add(team);
      } catch (EntityNotFoundException ex) {
        // Team was soft-deleted
        LOG.debug("Failed to populate team since it might be soft deleted.", ex);
        // Ensure that the team was soft-deleted otherwise throw an exception
        find(teamRef.getId(), Include.DELETED);
      }
    }
    return teams;
  }

  // Validate if the team can have given type of parents
  private void validateParents(Team team, List<Team> relatedTeams, TeamType... allowedTeamTypes) {
    List<TeamType> allowed = Arrays.asList(allowedTeamTypes);
    for (Team relatedTeam : relatedTeams) {
      if (!allowed.contains(relatedTeam.getTeamType())) {
        throw new IllegalArgumentException(
            invalidParent(relatedTeam, team.getName(), team.getTeamType()));
      }
    }
  }

  // Validate if the team can given type of children
  private void validateChildren(Team team, List<Team> children, TeamType... allowedTeamTypes) {
    List<TeamType> allowed = Arrays.asList(allowedTeamTypes);
    for (Team child : children) {
      if (!allowed.contains(child.getTeamType())) {
        throw new IllegalArgumentException(invalidChild(team.getName(), team.getTeamType(), child));
      }
    }
  }

  private void validateSingleParent(Team team, List<EntityReference> parentRefs) {
    if (listOrEmpty(parentRefs).size() != 1) {
      throw new IllegalArgumentException(invalidParentCount(1, team.getTeamType()));
    }
  }

  @Transaction
  public RestUtil.PutResponse<Team> updateTeamUsers(
      String updatedBy, UUID teamId, List<EntityReference> updatedUsers) {

    if (updatedUsers == null) {
      throw new IllegalArgumentException("Users list cannot be null");
    }

    Team team = Entity.getEntity(Entity.TEAM, teamId, USERS_FIELD, Include.NON_DELETED);
    if (!team.getTeamType().equals(CreateTeam.TeamType.GROUP)) {
      throw new IllegalArgumentException(
          CatalogExceptionMessage.invalidTeamUpdateUsers(team.getTeamType()));
    }

    List<EntityReference> currentUsers = team.getUsers();

    Set<UUID> oldUserIds =
        currentUsers.stream().map(EntityReference::getId).collect(Collectors.toSet());
    Set<UUID> updatedUserIds =
        updatedUsers.stream().map(EntityReference::getId).collect(Collectors.toSet());
    List<EntityReference> addedUsers =
        updatedUsers.stream()
            .filter(user -> !oldUserIds.contains(user.getId()))
            .collect(Collectors.toList());

    Optional.of(addedUsers).ifPresent(this::validateUsers);

    List<UUID> addedUserIds =
        updatedUsers.stream()
            .map(EntityReference::getId)
            .filter(id -> !oldUserIds.contains(id))
            .collect(Collectors.toList());

    List<UUID> removedUserIds =
        currentUsers.stream()
            .map(EntityReference::getId)
            .filter(id -> !updatedUserIds.contains(id))
            .collect(Collectors.toList());

    Optional.of(addedUserIds)
        .filter(ids -> !ids.isEmpty())
        .ifPresent(
            ids -> bulkAddToRelationship(teamId, ids, Entity.TEAM, Entity.USER, Relationship.HAS));

    Optional.of(removedUserIds)
        .filter(ids -> !ids.isEmpty())
        .ifPresent(
            ids ->
                bulkRemoveToRelationship(teamId, ids, Entity.TEAM, Entity.USER, Relationship.HAS));

    setFieldsInternal(team, new EntityUtil.Fields(allowedFields, USERS_FIELD));
    ChangeDescription change = new ChangeDescription().withPreviousVersion(team.getVersion());
    fieldAdded(change, USERS_FIELD, updatedUsers);

    ChangeEvent changeEvent =
        new ChangeEvent()
            .withId(UUID.randomUUID())
            .withEntity(team)
            .withChangeDescription(change)
            .withEventType(EventType.ENTITY_UPDATED)
            .withEntityType(entityType)
            .withEntityId(teamId)
            .withEntityFullyQualifiedName(team.getFullyQualifiedName())
            .withUserName(updatedBy)
            .withTimestamp(System.currentTimeMillis())
            .withCurrentVersion(team.getVersion())
            .withPreviousVersion(change.getPreviousVersion());
    team.setChangeDescription(change);

    return new RestUtil.PutResponse<>(Response.Status.OK, changeEvent, ENTITY_FIELDS_CHANGED);
  }

  public final RestUtil.PutResponse<Team> deleteTeamUser(
      String updatedBy, UUID teamId, UUID userId) {
    Team team = find(teamId, NON_DELETED);
    if (!team.getTeamType().equals(CreateTeam.TeamType.GROUP)) {
      throw new IllegalArgumentException(
          CatalogExceptionMessage.invalidTeamUpdateUsers(team.getTeamType()));
    }

    // Validate user
    EntityReference user = Entity.getEntityReferenceById(Entity.USER, userId, NON_DELETED);

    deleteRelationship(teamId, Entity.TEAM, userId, Entity.USER, Relationship.HAS);

    ChangeDescription change = new ChangeDescription().withPreviousVersion(team.getVersion());
    fieldDeleted(change, USERS_FIELD, List.of(user));

    ChangeEvent changeEvent =
        new ChangeEvent()
            .withId(UUID.randomUUID())
            .withEntity(team)
            .withChangeDescription(change)
            .withEventType(EventType.ENTITY_UPDATED)
            .withEntityFullyQualifiedName(team.getFullyQualifiedName())
            .withEntityType(entityType)
            .withEntityId(teamId)
            .withUserName(updatedBy)
            .withTimestamp(System.currentTimeMillis())
            .withCurrentVersion(team.getVersion())
            .withPreviousVersion(change.getPreviousVersion());

    return new RestUtil.PutResponse<>(Response.Status.OK, changeEvent, ENTITY_FIELDS_CHANGED);
  }

  public ResultList<User> listTeamUsers(ListFilter filter, int limit, String before, String after) {
    ResultList<User> users;
    RestUtil.validateCursors(before, after);
    String team = EntityInterfaceUtil.quoteName(filter.getQueryParam("team"));
    TeamRepository repository = (TeamRepository) Entity.getEntityRepository(TEAM);
    EntityReference teamRef = getEntityReferenceByName(TEAM, team, ALL);

    if (teamRef != null) {
      List<String> childTeamIds = getAllTeamChildrenIds(teamRef.getId());
      childTeamIds.add(teamRef.getId().toString());
      filter.addQueryParam("teamIds", String.join(",", childTeamIds));
      if (before != null) { // Reverse paging
        users = repository.listTeamUsersBefore(filter, limit, before);
      } else { // Forward paging or first page
        users = repository.listTeamUsersAfter(filter, limit, after);
      }
    } else {
      throw new IllegalArgumentException("Team not found");
    }
    return users;
  }

  private ResultList<User> listTeamUsersBefore(ListFilter filter, int limit, String before) {
    // Reverse scrolling - Get one extra result used for computing before cursor
    EntityRepository<User> userRepository =
        (EntityRepository<User>) Entity.getEntityRepository(USER);
    Map<String, String> cursorMap = parseCursorMap(RestUtil.decodeCursor(before));
    String beforeName = FullyQualifiedName.unquoteName(cursorMap.get("name"));
    String beforeId = cursorMap.get("id");

    List<String> jsons = dao.teamDAO().listTeamUsersBefore(filter, limit + 1, beforeName, beforeId);
    List<User> users = JsonUtils.readObjects(jsons, User.class);
    int total = dao.teamDAO().listTeamUsersCount(filter);

    String beforeCursor = null;
    String afterCursor;
    if (users.size()
        > limit) { // If extra result exists, then previous page exists - return before cursor
      users.remove(0);
      beforeCursor = userRepository.getCursorValue(users.get(0));
    }
    afterCursor = userRepository.getCursorValue(users.get(users.size() - 1));
    return new ResultList<>(users, beforeCursor, afterCursor, total);
  }

  public ResultList<User> listTeamUsersAfter(ListFilter filter, int limit, String after) {

    EntityRepository<User> userRepository =
        (EntityRepository<User>) Entity.getEntityRepository(USER);
    int total = 0;
    List<User> users = new ArrayList<>();
    if (limit > 0) {
      // forward scrolling, if after == null then first page is being asked
      Map<String, String> cursorMap =
          parseCursorMap(after == null ? "" : RestUtil.decodeCursor(after));
      String afterName = FullyQualifiedName.unquoteName(cursorMap.get("name"));
      String afterId = cursorMap.get("id");
      List<String> jsons = dao.teamDAO().listTeamUsersAfter(filter, limit + 1, afterName, afterId);
      users = JsonUtils.readObjects(jsons, User.class);
      total = dao.teamDAO().listTeamUsersCount(filter);

      String beforeCursor;
      String afterCursor = null;
      beforeCursor = after == null ? null : userRepository.getCursorValue(users.get(0));
      if (users.size()
          > limit) { // If extra result exists, then next page exists - return after cursor
        users.remove(limit);
        afterCursor = userRepository.getCursorValue(users.get(limit - 1));
      }
      return new ResultList<>(users, beforeCursor, afterCursor, total);
    } else {
      // limit == 0 , return total count of entity.
      return new ResultList<>(users, null, null, total);
    }
  }

  /** Retrieves all child teams (at all levels) for the given team.*/
  public List<String> getAllTeamChildrenIds(UUID teamId) {
    List<String> allChildren = new ArrayList<>();
    List<EntityReference> directChildren = getChildren(teamId);

    for (EntityReference child : directChildren) {
      allChildren.add(child.getId().toString());
      allChildren.addAll(getAllTeamChildrenIds(child.getId()));
    }

    return allChildren;
  }

  public void initOrganization() {
    organization = findByNameOrNull(ORGANIZATION_NAME, ALL);
    if (organization == null) {
      LOG.debug("Organization {} is not initialized", ORGANIZATION_NAME);
      // Teams
      try {
        EntityReference organizationPolicy =
            Entity.getEntityReferenceByName(POLICY, "OrganizationPolicy", Include.ALL);
        EntityReference dataConsumerRole =
            Entity.getEntityReferenceByName(ROLE, "DataConsumer", Include.ALL);
        Team team =
            new Team()
                .withId(UUID.randomUUID())
                .withName(ORGANIZATION_NAME)
                .withDisplayName(ORGANIZATION_NAME)
                .withDescription("Organization under which all the other team hierarchy is created")
                .withTeamType(ORGANIZATION)
                .withUpdatedBy(ADMIN_USER_NAME)
                .withUpdatedAt(System.currentTimeMillis())
                .withPolicies(new ArrayList<>(List.of(organizationPolicy)))
                .withDefaultRoles(new ArrayList<>(List.of(dataConsumerRole)));
        organization = create(null, team);
        LOG.info(
            "Organization {}:{} is successfully initialized",
            ORGANIZATION_NAME,
            organization.getId());
      } catch (Exception e) {
        LOG.error("Failed to initialize organization", e);
        throw e;
      }
    } else {
      LOG.info("Organization is already initialized");
    }
  }

  public static class TeamCsv extends EntityCsv<Team> {
    public static final CsvDocumentation DOCUMENTATION = getCsvDocumentation(TEAM);
    public static final List<CsvHeader> HEADERS = DOCUMENTATION.getHeaders();
    private final Team team;

    TeamCsv(Team team, String updatedBy) {
      super(Entity.TEAM, HEADERS, updatedBy);
      this.team = team;
    }

    @Override
    protected void createEntity(CSVPrinter printer, List<CSVRecord> csvRecords) throws IOException {
      CSVRecord csvRecord = getNextRecord(printer, csvRecords);
      // Field 1, 2, 3, 4, 7 - name, displayName, description, teamType, isJoinable
      Team team =
          new Team()
              .withName(csvRecord.get(0))
              .withDisplayName(csvRecord.get(1))
              .withDescription(csvRecord.get(2))
              .withTeamType(TeamType.fromValue(csvRecord.get(3)))
              .withOwners(getOwners(printer, csvRecord, 5))
              .withIsJoinable(getBoolean(printer, csvRecord, 6))
              .withDefaultRoles(getEntityReferences(printer, csvRecord, 7, ROLE))
              .withPolicies(getEntityReferences(printer, csvRecord, 8, POLICY));

      // Field 5 - parent teams
      getParents(printer, csvRecord, team);
      if (processRecord) {
        createEntity(printer, csvRecord, team);
      }
    }

    @Override
    protected void addRecord(CsvFile csvFile, Team entity) {
      List<String> recordList = new ArrayList<>();
      addField(recordList, entity.getName());
      addField(recordList, entity.getDisplayName());
      addField(recordList, entity.getDescription());
      addField(recordList, entity.getTeamType().value());
      addEntityReferences(recordList, entity.getParents());
      addOwners(recordList, entity.getOwners());
      addField(recordList, entity.getIsJoinable());
      addEntityReferences(recordList, entity.getDefaultRoles());
      addEntityReferences(recordList, entity.getPolicies());
      addRecord(csvFile, recordList);
    }

    private void getParents(CSVPrinter printer, CSVRecord csvRecord, Team importedTeam)
        throws IOException {
      if (!processRecord) {
        return;
      }
      List<EntityReference> parentRefs = getEntityReferences(printer, csvRecord, 4, Entity.TEAM);

      // Validate team being created is under the hierarchy of the team for which CSV is being
      // imported to
      for (EntityReference parentRef : listOrEmpty(parentRefs)) {
        if (parentRef.getName().equals(team.getName())) {
          continue; // Parent is same as the team to which CSV is being imported, then it is in the
          // same hierarchy
        }
        if (dryRunCreatedEntities.get(parentRef.getName()) != null) {
          continue; // Parent is being created by CSV import
        }
        // Else the parent should already exist
        if (!SubjectContext.isInTeam(team.getName(), parentRef)) {
          importFailure(
              printer,
              invalidTeam(4, team.getName(), importedTeam.getName(), parentRef.getName()),
              csvRecord);
          processRecord = false;
        }
      }
      importedTeam.setParents(parentRefs);
    }

    public static String invalidTeam(
        int field, String team, String importedTeam, String parentName) {
      String error =
          String.format(
              "Parent %s of imported team %s is not under %s team hierarchy",
              parentName, importedTeam, team);
      return String.format(
          "#%s: Field %d error - %s", CsvErrorType.INVALID_FIELD, field + 1, error);
    }

    private List<Team> listTeams(
        TeamRepository repository, String parentTeam, List<Team> teams, Fields fields) {
      // Export the entire hierarchy of teams
      final ListFilter filter =
          new ListFilter(Include.NON_DELETED).addQueryParam("parentTeam", parentTeam);
      List<Team> list = repository.listAll(fields, filter);
      if (nullOrEmpty(list)) {
        return teams;
      }
      teams.addAll(list);
      for (Team teamEntry : list) {
        listTeams(repository, teamEntry.getFullyQualifiedName(), teams, fields);
      }
      return teams;
    }

    public String exportCsv() throws IOException {
      TeamRepository repository = (TeamRepository) Entity.getEntityRepository(TEAM);
      final Fields fields = repository.getFields("owners,defaultRoles,parents,policies");
      return exportCsv(
          listTeams(repository, team.getFullyQualifiedName(), new ArrayList<>(), fields));
    }
  }

  /** Handles entity updated from PUT and POST operation. */
  public class TeamUpdater extends EntityUpdater {
    public TeamUpdater(Team original, Team updated, Operation operation) {
      super(original, updated, operation);
    }

    @Transaction
    @Override
    public void entitySpecificUpdate(boolean consolidatingChanges) {
      if (original.getTeamType() != updated.getTeamType()) {
        // A team of type 'Group' cannot be updated
        if (GROUP.equals(original.getTeamType())) {
          throw new IllegalArgumentException(INVALID_GROUP_TEAM_UPDATE);
        }
        // A team containing children cannot be updated to Group
        if (!original.getChildren().isEmpty() && GROUP.equals(updated.getTeamType())) {
          throw new IllegalArgumentException(INVALID_GROUP_TEAM_CHILDREN_UPDATE);
        }
      }
      recordChange("profile", original.getProfile(), updated.getProfile(), true);
      recordChange("isJoinable", original.getIsJoinable(), updated.getIsJoinable());
      recordChange("teamType", original.getTeamType(), updated.getTeamType());
      // If the team is empty then email should be null, not be empty
      if (CommonUtil.nullOrEmpty(updated.getEmail())) {
        updated.setEmail(null);
      }
      recordChange("email", original.getEmail(), updated.getEmail());
      updateUsers(original, updated);
      updateDefaultRoles(original, updated);
      updateParents(original, updated);
      updateChildren(original, updated);
      updatePolicies(original, updated);
    }

    private void updateUsers(Team origTeam, Team updatedTeam) {
      List<EntityReference> origUsers = listOrEmpty(origTeam.getUsers());
      List<EntityReference> updatedUsers = listOrEmpty(updatedTeam.getUsers());
      updateToRelationships(
          "users",
          TEAM,
          origTeam.getId(),
          Relationship.HAS,
          Entity.USER,
          origUsers,
          updatedUsers,
          false);

      updatedTeam.setUserCount(updatedUsers.size());
    }

    private void updateDefaultRoles(Team origTeam, Team updatedTeam) {
      List<EntityReference> origDefaultRoles = listOrEmpty(origTeam.getDefaultRoles());
      List<EntityReference> updatedDefaultRoles = listOrEmpty(updatedTeam.getDefaultRoles());
      updateToRelationships(
          DEFAULT_ROLES,
          TEAM,
          origTeam.getId(),
          Relationship.HAS,
          Entity.ROLE,
          origDefaultRoles,
          updatedDefaultRoles,
          false);
    }

    @Override
    protected void updateDomain() {
      if (operation.isPut() && !nullOrEmpty(original.getDomains()) && updatedByBot()) {
        // Revert change to non-empty domain if it is being updated by a bot
        // This is to prevent bots from overwriting the domain. Domain need to be
        // updated with a PATCH request
        updated.setDomains(original.getDomains());
        return;
      }

      List<EntityReference> origDomains =
          EntityUtil.populateEntityReferences(listOrEmptyMutable(original.getDomains()));
      List<EntityReference> updatedDomains =
          EntityUtil.populateEntityReferences(listOrEmptyMutable(updated.getDomains()));

      // Remove Domains for the user
      deleteTo(original.getId(), TEAM, Relationship.HAS, Entity.DOMAIN);

      for (EntityReference domain : updatedDomains) {
        addRelationship(domain.getId(), original.getId(), Entity.DOMAIN, TEAM, Relationship.HAS);
      }

      origDomains.sort(EntityUtil.compareEntityReference);
      updatedDomains.sort(EntityUtil.compareEntityReference);

      List<EntityReference> added = new ArrayList<>();
      List<EntityReference> deleted = new ArrayList<>();
      recordListChange(
          FIELD_DOMAINS,
          origDomains,
          updatedDomains,
          added,
          deleted,
          EntityUtil.entityReferenceMatch);
    }

    private void updateParents(Team original, Team updated) {
      List<EntityReference> origParents = listOrEmpty(original.getParents());
      List<EntityReference> updatedParents = listOrEmpty(updated.getParents());
      updateFromRelationships(
          PARENTS_FIELD,
          TEAM,
          origParents,
          updatedParents,
          Relationship.PARENT_OF,
          TEAM,
          original.getId());
    }

    private void updateChildren(Team original, Team updated) {
      List<EntityReference> origParents = listOrEmpty(original.getChildren());
      List<EntityReference> updatedParents = listOrEmpty(updated.getChildren());
      updateToRelationships(
          "children",
          TEAM,
          original.getId(),
          Relationship.PARENT_OF,
          TEAM,
          origParents,
          updatedParents,
          false);
    }

    private void updatePolicies(Team original, Team updated) {
      List<EntityReference> origPolicies = listOrEmpty(original.getPolicies());
      List<EntityReference> updatedPolicies = listOrEmpty(updated.getPolicies());
      updateToRelationships(
          "policies",
          TEAM,
          original.getId(),
          Relationship.HAS,
          POLICY,
          origPolicies,
          updatedPolicies,
          false);
    }
  }
}<|MERGE_RESOLUTION|>--- conflicted
+++ resolved
@@ -120,11 +120,7 @@
         TEAM_UPDATE_FIELDS);
     this.quoteFqn = true;
     supportsSearch = true;
-<<<<<<< HEAD
-    parent = true;
     this.dao = Entity.getCollectionDAO();
-=======
->>>>>>> 3366385e
   }
 
   @Override
