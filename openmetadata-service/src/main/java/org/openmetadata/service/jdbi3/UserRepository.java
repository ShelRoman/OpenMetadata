/*
 *  Copyright 2021 Collate
 *  Licensed under the Apache License, Version 2.0 (the "License");
 *  you may not use this file except in compliance with the License.
 *  You may obtain a copy of the License at
 *  http://www.apache.org/licenses/LICENSE-2.0
 *  Unless required by applicable law or agreed to in writing, software
 *  distributed under the License is distributed on an "AS IS" BASIS,
 *  WITHOUT WARRANTIES OR CONDITIONS OF ANY KIND, either express or implied.
 *  See the License for the specific language governing permissions and
 *  limitations under the License.
 */

package org.openmetadata.service.jdbi3;

import static org.openmetadata.common.utils.CommonUtil.listOrEmpty;
import static org.openmetadata.common.utils.CommonUtil.listOrEmptyMutable;
import static org.openmetadata.common.utils.CommonUtil.nullOrEmpty;
import static org.openmetadata.csv.CsvUtil.addEntityReferences;
import static org.openmetadata.csv.CsvUtil.addField;
import static org.openmetadata.schema.type.Include.ALL;
import static org.openmetadata.schema.type.Include.NON_DELETED;
import static org.openmetadata.schema.utils.EntityInterfaceUtil.quoteName;
import static org.openmetadata.service.Entity.FIELD_DOMAINS;
import static org.openmetadata.service.Entity.ROLE;
import static org.openmetadata.service.Entity.TEAM;
import static org.openmetadata.service.Entity.USER;
import static org.openmetadata.service.util.EntityUtil.objectMatch;

import jakarta.json.JsonPatch;
import jakarta.ws.rs.core.SecurityContext;
import jakarta.ws.rs.core.UriInfo;
import java.io.IOException;
import java.util.ArrayList;
import java.util.Collections;
import java.util.HashMap;
import java.util.HashSet;
import java.util.List;
import java.util.Map;
import java.util.Optional;
import java.util.Set;
import java.util.TreeSet;
import java.util.UUID;
import java.util.stream.Collectors;
import java.util.stream.Stream;
import lombok.extern.slf4j.Slf4j;
import org.apache.commons.csv.CSVPrinter;
import org.apache.commons.csv.CSVRecord;
import org.jdbi.v3.sqlobject.transaction.Transaction;
import org.openmetadata.csv.EntityCsv;
import org.openmetadata.schema.EntityInterface;
import org.openmetadata.schema.api.teams.CreateTeam.TeamType;
import org.openmetadata.schema.api.teams.CreateUser;
import org.openmetadata.schema.entity.teams.AuthenticationMechanism;
import org.openmetadata.schema.entity.teams.Team;
import org.openmetadata.schema.entity.teams.User;
import org.openmetadata.schema.services.connections.metadata.AuthProvider;
import org.openmetadata.schema.type.EntityReference;
import org.openmetadata.schema.type.Include;
import org.openmetadata.schema.type.Relationship;
import org.openmetadata.schema.type.change.ChangeSource;
import org.openmetadata.schema.type.csv.CsvDocumentation;
import org.openmetadata.schema.type.csv.CsvErrorType;
import org.openmetadata.schema.type.csv.CsvFile;
import org.openmetadata.schema.type.csv.CsvHeader;
import org.openmetadata.schema.type.csv.CsvImportResult;
import org.openmetadata.schema.utils.EntityInterfaceUtil;
import org.openmetadata.schema.utils.JsonUtils;
import org.openmetadata.service.Entity;
import org.openmetadata.service.OpenMetadataApplicationConfig;
import org.openmetadata.service.exception.BadRequestException;
import org.openmetadata.service.exception.CatalogExceptionMessage;
import org.openmetadata.service.exception.EntityNotFoundException;
import org.openmetadata.service.jdbi3.CollectionDAO.EntityRelationshipRecord;
import org.openmetadata.service.jdbi3.CollectionDAO.UserDAO;
import org.openmetadata.service.resources.feeds.FeedUtil;
import org.openmetadata.service.resources.teams.UserResource;
import org.openmetadata.service.secrets.SecretsManager;
import org.openmetadata.service.secrets.SecretsManagerFactory;
import org.openmetadata.service.security.SecurityUtil;
import org.openmetadata.service.security.auth.BotTokenCache;
import org.openmetadata.service.security.policyevaluator.SubjectContext;
import org.openmetadata.service.util.EntityUtil;
import org.openmetadata.service.util.EntityUtil.Fields;
import org.openmetadata.service.util.FullyQualifiedName;
import org.openmetadata.service.util.UserUtil;

@Slf4j
public class UserRepository extends EntityRepository<User> {
  static final String ROLES_FIELD = "roles";
  static final String TEAMS_FIELD = "teams";
  public static final String AUTH_MECHANISM_FIELD = "authenticationMechanism";
  static final String USER_PATCH_FIELDS =
      "profile,roles,teams,authenticationMechanism,isEmailVerified,personas,defaultPersona,domains";
  static final String USER_UPDATE_FIELDS =
      "profile,roles,teams,authenticationMechanism,isEmailVerified,personas,defaultPersona,domains";
  private volatile EntityReference organization;

  public UserRepository() {
    super(
        UserResource.COLLECTION_PATH,
        USER,
        User.class,
        Entity.getCollectionDAO().userDAO(),
        USER_PATCH_FIELDS,
        USER_UPDATE_FIELDS);
    this.quoteFqn = true;
    supportsSearch = true;

    // Register bulk field fetchers for User-specific fields
    this.fieldFetchers.put("teams", this::fetchAndSetTeams);
    this.fieldFetchers.put("roles", this::fetchAndSetRoles);
    this.fieldFetchers.put("owns", this::fetchAndSetOwns);
    this.fieldFetchers.put("follows", this::fetchAndSetFollows);
    this.fieldFetchers.put("personas", this::fetchAndSetPersonas);
    this.fieldFetchers.put("defaultPersona", this::fetchAndSetDefaultPersona);
    this.fieldFetchers.put("domains", this::fetchAndSetDomains);
  }

  private EntityReference getOrganization() {
    if (organization == null) {
      organization = Entity.getEntityReferenceByName(TEAM, Entity.ORGANIZATION_NAME, Include.ALL);
    }
    return organization;
  }

  // with the introduction of fqnHash we added case sensitivity to all the entities
  // however usernames , emails cannot be case-sensitive
  @Override
  public void setFullyQualifiedName(User user) {
    user.setFullyQualifiedName(quoteName(user.getName().toLowerCase()));
  }

  public final Fields getFieldsWithUserAuth(String fields) {
    Set<String> tempFields = getAllowedFieldsCopy();
    if (fields != null && fields.equals("*")) {
      tempFields.add(AUTH_MECHANISM_FIELD);
      return new Fields(tempFields);
    }
    return new Fields(tempFields, fields);
  }

  @Override
  public User getByName(UriInfo uriInfo, String name, Fields fields) {
    return super.getByName(uriInfo, EntityInterfaceUtil.quoteName(name), fields);
  }

  private List<EntityReference> getDomains(UUID teamId) {
    // Team does not have domain. 'domains' is the field for user as team can belong to multiple
    // domains
    return findFrom(teamId, USER, Relationship.HAS, Entity.DOMAIN);
  }

  @Override
  protected void storeDomain(User entity, EntityReference exclude) {
    for (EntityReference domainRef : listOrEmpty(entity.getDomains())) {
      // Add relationship domain --- has ---> entity
      LOG.info(
          "Adding domain {} for user {}:{}",
          domainRef.getFullyQualifiedName(),
          entityType,
          entity.getId());
      addRelationship(
          domainRef.getId(), entity.getId(), Entity.DOMAIN, entityType, Relationship.HAS);
    }
  }

  public User getByEmail(UriInfo uriInfo, String email, Fields fields) {
    String userString = daoCollection.userDAO().findUserByEmail(email);
    if (userString == null) {
      throw EntityNotFoundException.byMessage(CatalogExceptionMessage.entityNotFound(USER, email));
    }
    User user = JsonUtils.readValue(userString, User.class);
    setFieldsInternal(user, fields);
    setInheritedFields(user, fields);
    // Clone the entity
    User entityClone = JsonUtils.deepCopy(user, User.class);
    clearFieldsInternal(entityClone, fields);
    return withHref(uriInfo, entityClone);
  }

  public User getUserByNameAndEmail(UriInfo uriInfo, String name, String email, Fields fields) {
    String userString = daoCollection.userDAO().findUserByNameAndEmail(name, email);
    if (userString == null) {
      throw EntityNotFoundException.byMessage(CatalogExceptionMessage.entityNotFound(USER, email));
    }
    User user = JsonUtils.readValue(userString, User.class);
    setFieldsInternal(user, fields);
    setInheritedFields(user, fields);
    // Clone the entity
    User entityClone = JsonUtils.deepCopy(user, User.class);
    clearFieldsInternal(entityClone, fields);
    return withHref(uriInfo, entityClone);
  }

  /** Ensures that the default roles are added for POST, PUT and PATCH operations. */
  @Override
  public void prepare(User user, boolean update) {
    validateTeams(user);
    validateRoles(user.getRoles());
  }

  @Override
  public void restorePatchAttributes(User original, User updated) {
    // Patch can't make changes to following fields. Ignore the changes
    super.restorePatchAttributes(original, updated);
    updated
        .withInheritedRoles(original.getInheritedRoles())
        .withAuthenticationMechanism(original.getAuthenticationMechanism());
  }

  private List<EntityReference> getInheritedRoles(User user) {
    if (Boolean.TRUE.equals(user.getIsBot())) {
      return Collections.emptyList(); // No inherited roles for bots
    }
    return SubjectContext.getRolesForTeams(getTeams(user));
  }

  @Override
  public void storeEntity(User user, boolean update) {
    // Relationships and fields such as href are derived and not stored as part of json
    List<EntityReference> roles = user.getRoles();
    List<EntityReference> teams = user.getTeams();

    // Don't store roles, teams and href as JSON. Build it on the fly based on relationships
    user.withRoles(null).withTeams(null).withInheritedRoles(null);

    SecretsManager secretsManager = SecretsManagerFactory.getSecretsManager();
    if (secretsManager != null && Boolean.TRUE.equals(user.getIsBot())) {
      secretsManager.encryptAuthenticationMechanism(
          user.getName(), user.getAuthenticationMechanism());
    }

    store(user, update);

    // Restore the relationships
    user.withRoles(roles).withTeams(teams);
  }

  public void updateUserLastLoginTime(User orginalUser, long lastLoginTime) {
    User updatedUser = JsonUtils.deepCopy(orginalUser, User.class);
    JsonPatch patch =
        JsonUtils.getJsonPatch(orginalUser, updatedUser.withLastLoginTime(lastLoginTime));
    UserRepository userRepository = (UserRepository) Entity.getEntityRepository(Entity.USER);
    userRepository.patch(null, orginalUser.getId(), orginalUser.getUpdatedBy(), patch);
  }

  @Transaction
  public void updateUserLastActivityTime(String userName, long lastActivityTime) {
    // Direct SQL update to minimize DB load - single query
    // Updates only the lastActivityTime field in the JSON using JSON_SET
    // This method is used for immediate updates (e.g., in tests)
    // For production use, UserActivityTracker should be used for batch updates
    String fqn = quoteName(userName.toLowerCase());

    LOG.debug(
        "Updating lastActivityTime for user: {} (fqn: {}) to: {}", userName, fqn, lastActivityTime);

    // Use the custom DAO method for optimized update
    // Note: @BindFQN will automatically hash the fqn, so we don't pre-hash it
    ((UserDAO) daoCollection.userDAO()).updateLastActivityTime(fqn, lastActivityTime);
  }

  @Transaction
  public void updateUsersLastActivityTimeBatch(Map<String, Long> userActivityMap) {
    if (userActivityMap.isEmpty()) {
      return;
    }

    // Bulk update all users' activity times in a single query
    // This is much more efficient than individual updates
    UserDAO userDAO = (UserDAO) daoCollection.userDAO();

    // Build the CASE statement and collect nameHashes
    StringBuilder caseBuilder = new StringBuilder();
    List<String> nameHashes = new ArrayList<>();

    for (Map.Entry<String, Long> entry : userActivityMap.entrySet()) {
      String fqn = quoteName(entry.getKey().toLowerCase());
      String fqnHash = FullyQualifiedName.buildHash(fqn);

      nameHashes.add(fqnHash);
      caseBuilder
          .append("WHEN '")
          .append(fqnHash)
          .append("' THEN ")
          .append(entry.getValue())
          .append(" ");
    }

    if (!nameHashes.isEmpty()) {
      String caseStatements = caseBuilder.toString();
      userDAO.updateLastActivityTimeBulk(caseStatements, nameHashes);
    }
  }

  @Override
  public void storeRelationships(User user) {
    assignRoles(user, user.getRoles());
    assignTeams(user, user.getTeams());
    assignDefaultPersona(user, user.getDefaultPersona());
    assignPersonas(user, user.getPersonas());
    user.setInheritedRoles(getInheritedRoles(user));
  }

  @Override
  public void setInheritedFields(User user, Fields fields) {
    // If user does not have domain, then inherit it from parent Team
    // TODO have default team when a user belongs to multiple teams
    if (fields.contains(FIELD_DOMAINS)) {
      Set<EntityReference> combinedParent = new TreeSet<>(EntityUtil.compareEntityReferenceById);
      List<EntityReference> teams =
          !fields.contains(TEAMS_FIELD) ? getTeams(user) : user.getTeams();
      if (!nullOrEmpty(teams)) {
        for (EntityReference team : teams) {
          Team parent = Entity.getEntity(TEAM, team.getId(), "domains", ALL);
          combinedParent.addAll(parent.getDomains());
        }
      }
      user.setDomains(
          EntityUtil.mergedInheritedEntityRefs(
              user.getDomains(), combinedParent.stream().toList()));
    }
  }

  @Override
  public EntityRepository<User>.EntityUpdater getUpdater(
      User original, User updated, Operation operation, ChangeSource changeSource) {
    return new UserUpdater(original, updated, operation);
  }

  @Override
  public void setFields(User user, Fields fields) {
    user.setTeams(fields.contains(TEAMS_FIELD) ? getTeams(user) : user.getTeams());
    user.setOwns(fields.contains("owns") ? getOwns(user) : user.getOwns());
    user.setFollows(fields.contains("follows") ? getFollows(user) : user.getFollows());
    user.setRoles(fields.contains(ROLES_FIELD) ? getRoles(user) : user.getRoles());
    user.setPersonas(fields.contains("personas") ? getPersonas(user) : user.getPersonas());
    user.setDefaultPersona(
        fields.contains("defaultPersona") ? getDefaultPersona(user) : user.getDefaultPersona());
    user.withInheritedRoles(
        fields.contains(ROLES_FIELD) ? getInheritedRoles(user) : user.getInheritedRoles());
    user.setDomains(fields.contains("domains") ? getDomains(user.getId()) : user.getDomains());
  }

  @Override
  public void clearFields(User user, Fields fields) {
    user.setProfile(fields.contains("profile") ? user.getProfile() : null);
    user.setTeams(fields.contains(TEAMS_FIELD) ? user.getTeams() : null);
    user.setOwns(fields.contains("owns") ? user.getOwns() : null);
    user.setFollows(fields.contains("follows") ? user.getFollows() : null);
    user.setRoles(fields.contains(ROLES_FIELD) ? user.getRoles() : null);
    user.setAuthenticationMechanism(
        fields.contains(AUTH_MECHANISM_FIELD) ? user.getAuthenticationMechanism() : null);
    user.withInheritedRoles(fields.contains(ROLES_FIELD) ? user.getInheritedRoles() : null);
<<<<<<< HEAD
=======
    user.setLastActivityTime(
        fields.contains("lastActivityTime") ? user.getLastActivityTime() : null);
    user.setLastLoginTime(fields.contains("lastLoginTime") ? user.getLastLoginTime() : null);
>>>>>>> 0162f42a
    user.setPersonas(fields.contains("personas") ? user.getPersonas() : null);
    user.setDefaultPersona(fields.contains("defaultPersona") ? user.getDefaultPersona() : null);
    user.setDomains(fields.contains("domains") ? user.getDomains() : null);
  }

  @Override
  public String exportToCsv(String importingTeam, String user, boolean recursive)
      throws IOException {
    Team team = daoCollection.teamDAO().findEntityByName(importingTeam);
    return new UserCsv(team, user).exportCsv();
  }

  @Override
  public CsvImportResult importFromCsv(
      String importingTeam, String csv, boolean dryRun, String user, boolean recursive)
      throws IOException {
    Team team = daoCollection.teamDAO().findEntityByName(importingTeam);
    UserCsv userCsv = new UserCsv(team, user);
    return userCsv.importCsv(csv, dryRun);
  }

  public boolean isTeamJoinable(String teamId) {
    Team team =
        daoCollection.teamDAO().findEntityById(UUID.fromString(teamId), Include.NON_DELETED);
    return team.getIsJoinable();
  }

  public void validateTeams(User user) {
    List<EntityReference> teams = user.getTeams();
    if (teams != null) {
      for (EntityReference entityReference : teams) {
        EntityReference ref =
            Entity.getEntityReferenceById(Entity.TEAM, entityReference.getId(), ALL);
        EntityUtil.copy(ref, entityReference);
      }
      teams.sort(EntityUtil.compareEntityReference);
    } else {
      user.setTeams(new ArrayList<>(List.of(getOrganization()))); // Organization is a default team
    }
  }

  protected void entitySpecificCleanup(User entityInterface) {
    FeedUtil.cleanUpTaskForAssignees(entityInterface.getId(), USER);
  }

  /* Validate if the user is already part of the given team */
  public void validateTeamAddition(UUID userId, UUID teamId) {
    User user = find(userId, NON_DELETED);
    List<EntityReference> teams = getTeams(user);
    Optional<EntityReference> team =
        teams.stream().filter(t -> t.getId().equals(teamId)).findFirst();
    if (team.isPresent()) {
      throw new IllegalArgumentException(
          CatalogExceptionMessage.userAlreadyPartOfTeam(
              user.getName(), team.get().getDisplayName()));
    }
  }

  public boolean checkEmailAlreadyExists(String emailId) {
    return daoCollection.userDAO().checkEmailExists(emailId) > 0;
  }

  public boolean checkUserNameExists(String username) {
    return daoCollection.userDAO().checkUserNameExists(username) > 0;
  }

  public void initializeUsers(OpenMetadataApplicationConfig config) {
    AuthProvider authProvider = config.getAuthenticationConfiguration().getProvider();
    // Create Admins
    Set<String> adminUsers =
        new HashSet<>(config.getAuthorizerConfiguration().getAdminPrincipals());
    String domain = SecurityUtil.getDomain(config);
    UserUtil.addUsers(authProvider, adminUsers, domain, true);

    // Create Test Users
    Set<String> testUsers = new HashSet<>(config.getAuthorizerConfiguration().getTestPrincipals());
    UserUtil.addUsers(authProvider, testUsers, domain, null);
  }

  private List<EntityReference> getOwns(User user) {
    // Compile entities owned by the user
    List<EntityRelationshipRecord> ownedEntities =
        daoCollection.relationshipDAO().findTo(user.getId(), USER, Relationship.OWNS.ordinal());

    // Compile entities owned by the team the user belongs to
    List<EntityReference> teams = user.getTeams() == null ? getTeams(user) : user.getTeams();
    for (EntityReference team : teams) {
      ownedEntities.addAll(
          daoCollection
              .relationshipDAO()
              .findTo(team.getId(), Entity.TEAM, Relationship.OWNS.ordinal()));
    }
    // Populate details in entity reference
    return EntityUtil.getEntityReferences(ownedEntities);
  }

  private List<EntityReference> getFollows(User user) {
    return findTo(user.getId(), USER, Relationship.FOLLOWS, null);
  }

  private List<EntityReference> getTeamChildren(UUID teamId) {
    if (teamId.equals(
        getOrganization().getId())) { // For organization all the parentless teams are children
      List<String> children = daoCollection.teamDAO().listTeamsUnderOrganization(teamId);
      return EntityUtil.populateEntityReferencesById(EntityUtil.strToIds(children), Entity.TEAM);
    }
    return findTo(teamId, TEAM, Relationship.PARENT_OF, TEAM);
  }

  public List<EntityReference> getGroupTeams(
      UriInfo uriInfo, SecurityContext context, String email) {
    // Cleanup
    User user =
        getLoggedInUserByNameAndEmail(
            uriInfo, context.getUserPrincipal().getName(), email, Fields.EMPTY_FIELDS);
    List<EntityReference> teams = getTeams(user);
    return getGroupTeams(teams);
  }

  public User getLoggedInUserByNameAndEmail(
      UriInfo uriInfo, String username, String email, Fields fields) {
    try {
      return getUserByNameAndEmail(uriInfo, username, email, fields);
    } catch (EntityNotFoundException e) {
      boolean existByName = checkUserNameExists(username);
      boolean existByEmail = checkEmailAlreadyExists(email);
      if (existByName && !existByEmail) {
        User userByName = getByName(uriInfo, username, Fields.EMPTY_FIELDS);
        LOG.error(
            "User with given name exists but is not associated with the provided email. "
                + "Matching User Found By Name [username:email] : [{}:{}], Provided User: [{}:{}]",
            userByName.getName().toLowerCase(),
            userByName.getEmail().toLowerCase(),
            username,
            email);
        throw BadRequestException.of("Account already exists. Please contact administrator.");
      } else if (!existByName && existByEmail) {
        User userByEmail = getByEmail(uriInfo, email, Fields.EMPTY_FIELDS);
        LOG.error(
            "User with given email exists but is not associated with provider username. "
                + "Matching User Found By Email [username:email] : [{}:{}], Provided User: [{}:{}]",
            userByEmail.getName().toLowerCase(),
            userByEmail.getEmail().toLowerCase(),
            username,
            email);
        throw BadRequestException.of("Account already exists. Please contact administrator.");
      } else {
        LOG.error("User with provider name : {} and email : {} not found", username, email);
        throw EntityNotFoundException.byMessage("Cannot find user with provided name and email");
      }
    }
  }

  private List<EntityReference> getGroupTeams(List<EntityReference> teams) {
    Set<EntityReference> result = new HashSet<>();
    for (EntityReference t : teams) {
      Team team = Entity.getEntity(t, "", Include.ALL);
      if (TeamType.GROUP.equals(team.getTeamType())) {
        result.add(t);
      } else {
        List<EntityReference> children = getTeamChildren(team.getId());
        result.addAll(getGroupTeams(children));
      }
    }
    return new ArrayList<>(result);
  }

  /* Get all the roles that user has been assigned and inherited from the team to User entity */
  private List<EntityReference> getRoles(User user) {
    return findTo(user.getId(), USER, Relationship.HAS, Entity.ROLE);
  }

  /* Get all the teams that user belongs to User entity */
  public List<EntityReference> getTeams(User user) {
    List<EntityReference> teams = findFrom(user.getId(), USER, Relationship.HAS, Entity.TEAM);
    // Filter deleted teams
    teams =
        listOrEmpty(teams).stream().filter(team -> !team.getDeleted()).collect(Collectors.toList());
    // If there are no teams that a user belongs to then return organization as the default team
    if (listOrEmpty(teams).isEmpty()) {
      return new ArrayList<>(List.of(getOrganization()));
    }
    return teams;
  }

  public List<EntityReference> getPersonas(User user) {
    return findFrom(user.getId(), USER, Relationship.APPLIED_TO, Entity.PERSONA);
  }

  public EntityReference getDefaultPersona(User user) {
    return getFromEntityRef(user.getId(), USER, Relationship.DEFAULTS_TO, Entity.PERSONA, false);
  }

  private void assignRoles(User user, List<EntityReference> roles) {
    roles = listOrEmpty(roles);
    for (EntityReference role : roles) {
      addRelationship(user.getId(), role.getId(), USER, Entity.ROLE, Relationship.HAS);
    }
  }

  private void assignTeams(User user, List<EntityReference> teams) {
    teams = listOrEmpty(teams);
    for (EntityReference team : teams) {
      if (team.getId().equals(getOrganization().getId())) {
        continue; // Default relationship user to organization team is not stored
      }
      addRelationship(team.getId(), user.getId(), Entity.TEAM, USER, Relationship.HAS);
    }
    if (teams.size() > 1) {
      // Remove organization team from the response
      teams =
          teams.stream()
              .filter(t -> !t.getId().equals(getOrganization().getId()))
              .collect(Collectors.toList());
      user.setTeams(teams);
    }
  }

  private void assignPersonas(User user, List<EntityReference> personas) {
    for (EntityReference persona : listOrEmpty(personas)) {
      addRelationship(persona.getId(), user.getId(), Entity.PERSONA, USER, Relationship.APPLIED_TO);
    }
  }

  private void assignDefaultPersona(User user, EntityReference persona) {
    if (persona != null) {
      addRelationship(
          persona.getId(), user.getId(), Entity.PERSONA, USER, Relationship.DEFAULTS_TO);
    }
  }

  // Bulk fetch methods for User-specific fields
  private void fetchAndSetTeams(List<User> users, Fields fields) {
    if (!fields.contains(TEAMS_FIELD) || users == null || users.isEmpty()) {
      return;
    }

    List<String> userIds = users.stream().map(User::getId).map(UUID::toString).distinct().toList();

    List<CollectionDAO.EntityRelationshipObject> teamRecords =
        daoCollection
            .relationshipDAO()
            .findFromBatch(userIds, Relationship.HAS.ordinal(), Entity.TEAM, USER);

    Map<UUID, List<EntityReference>> userToTeams = new HashMap<>();
    for (CollectionDAO.EntityRelationshipObject record : teamRecords) {
      UUID userId = UUID.fromString(record.getToId());
      EntityReference teamRef =
          Entity.getEntityReferenceById(
              Entity.TEAM, UUID.fromString(record.getFromId()), Include.ALL);
      userToTeams.computeIfAbsent(userId, k -> new ArrayList<>()).add(teamRef);
    }

    for (User user : users) {
      List<EntityReference> teamRefs = userToTeams.get(user.getId());
      if (teamRefs != null && !teamRefs.isEmpty()) {
        // Filter out deleted teams
        teamRefs =
            teamRefs.stream().filter(team -> !team.getDeleted()).collect(Collectors.toList());
        // If there are teams and more than 1, filter out organization
        if (teamRefs.size() > 1) {
          teamRefs =
              teamRefs.stream()
                  .filter(t -> !t.getId().equals(getOrganization().getId()))
                  .collect(Collectors.toList());
        }
        user.setTeams(teamRefs);
      } else {
        // If no teams, set organization as default
        user.setTeams(new ArrayList<>(List.of(getOrganization())));
      }
    }
  }

  private void fetchAndSetRoles(List<User> users, Fields fields) {
    if (!fields.contains(ROLES_FIELD) || users == null || users.isEmpty()) {
      return;
    }

    List<String> userIds = users.stream().map(User::getId).map(UUID::toString).distinct().toList();

    List<CollectionDAO.EntityRelationshipObject> roleRecords =
        daoCollection
            .relationshipDAO()
            .findToBatch(userIds, Relationship.HAS.ordinal(), USER, Entity.ROLE);

    Map<UUID, List<EntityReference>> userToRoles = new HashMap<>();
    for (CollectionDAO.EntityRelationshipObject record : roleRecords) {
      UUID userId = UUID.fromString(record.getFromId());
      EntityReference roleRef =
          Entity.getEntityReferenceById(
              Entity.ROLE, UUID.fromString(record.getToId()), Include.ALL);
      userToRoles.computeIfAbsent(userId, k -> new ArrayList<>()).add(roleRef);
    }

    for (User user : users) {
      List<EntityReference> roleRefs = userToRoles.get(user.getId());
      user.setRoles(roleRefs != null ? roleRefs : new ArrayList<>());
      // Also set inherited roles
      user.withInheritedRoles(getInheritedRoles(user));
    }
  }

  private void fetchAndSetOwns(List<User> users, Fields fields) {
    if (!fields.contains("owns") || users == null || users.isEmpty()) {
      return;
    }

    List<String> userIds = users.stream().map(User::getId).map(UUID::toString).distinct().toList();

    // Get entities owned by users
    List<CollectionDAO.EntityRelationshipObject> ownsRecords =
        daoCollection
            .relationshipDAO()
            .findToBatchAllTypes(userIds, Relationship.OWNS.ordinal(), Include.ALL);

    // Also get entities owned by teams that users belong to
    // First get all teams for all users
    Map<UUID, List<EntityReference>> userTeams = new HashMap<>();
    if (!fields.contains(TEAMS_FIELD)) {
      // If teams weren't already fetched, we need to get them
      List<CollectionDAO.EntityRelationshipObject> teamRecords =
          daoCollection
              .relationshipDAO()
              .findFromBatch(userIds, Relationship.HAS.ordinal(), Entity.TEAM, USER);
      for (CollectionDAO.EntityRelationshipObject record : teamRecords) {
        UUID userId = UUID.fromString(record.getToId());
        EntityReference teamRef =
            Entity.getEntityReferenceById(
                Entity.TEAM, UUID.fromString(record.getFromId()), Include.ALL);
        userTeams.computeIfAbsent(userId, k -> new ArrayList<>()).add(teamRef);
      }
    } else {
      // Use already fetched teams
      for (User user : users) {
        if (user.getTeams() != null) {
          userTeams.put(user.getId(), user.getTeams());
        }
      }
    }

    // Get entities owned by teams
    Set<String> allTeamIds =
        userTeams.values().stream()
            .flatMap(List::stream)
            .map(EntityReference::getId)
            .map(UUID::toString)
            .collect(Collectors.toSet());

    List<CollectionDAO.EntityRelationshipObject> teamOwnsRecords = new ArrayList<>();
    if (!allTeamIds.isEmpty()) {
      teamOwnsRecords =
          daoCollection
              .relationshipDAO()
              .findToBatchAllTypes(
                  new ArrayList<>(allTeamIds), Relationship.OWNS.ordinal(), Include.ALL);
    }

    // Map user to owned entities
    Map<UUID, List<EntityReference>> userToOwns = new HashMap<>();

    // Add directly owned entities
    for (CollectionDAO.EntityRelationshipObject record : ownsRecords) {
      UUID userId = UUID.fromString(record.getFromId());
      try {
        EntityReference ownedRef =
            Entity.getEntityReferenceById(
                record.getToEntity(), UUID.fromString(record.getToId()), Include.ALL);
        userToOwns.computeIfAbsent(userId, k -> new ArrayList<>()).add(ownedRef);
      } catch (Exception e) {
        LOG.warn("Failed to get entity reference for owned entity: {}", record.getToId(), e);
      }
    }

    // Add team-owned entities
    Map<UUID, List<EntityReference>> teamToOwns = new HashMap<>();
    for (CollectionDAO.EntityRelationshipObject record : teamOwnsRecords) {
      UUID teamId = UUID.fromString(record.getFromId());
      try {
        EntityReference ownedRef =
            Entity.getEntityReferenceById(
                record.getToEntity(), UUID.fromString(record.getToId()), Include.ALL);
        teamToOwns.computeIfAbsent(teamId, k -> new ArrayList<>()).add(ownedRef);
      } catch (Exception e) {
        LOG.warn("Failed to get entity reference for team-owned entity: {}", record.getToId(), e);
      }
    }

    // Combine user and team owned entities
    for (User user : users) {
      List<EntityReference> ownedEntities =
          userToOwns.getOrDefault(user.getId(), new ArrayList<>());
      List<EntityReference> teams = userTeams.get(user.getId());
      if (teams != null) {
        for (EntityReference team : teams) {
          List<EntityReference> teamOwned = teamToOwns.get(team.getId());
          if (teamOwned != null) {
            ownedEntities.addAll(teamOwned);
          }
        }
      }
      user.setOwns(ownedEntities);
    }
  }

  private void fetchAndSetFollows(List<User> users, Fields fields) {
    if (!fields.contains("follows") || users == null || users.isEmpty()) {
      return;
    }

    List<String> userIds = users.stream().map(User::getId).map(UUID::toString).distinct().toList();

    List<CollectionDAO.EntityRelationshipObject> followsRecords =
        daoCollection
            .relationshipDAO()
            .findToBatchAllTypes(userIds, Relationship.FOLLOWS.ordinal(), Include.ALL);

    Map<UUID, List<EntityReference>> userToFollows = new HashMap<>();
    for (CollectionDAO.EntityRelationshipObject record : followsRecords) {
      UUID userId = UUID.fromString(record.getFromId());
      try {
        EntityReference followedRef =
            Entity.getEntityReferenceById(
                record.getToEntity(), UUID.fromString(record.getToId()), Include.ALL);
        userToFollows.computeIfAbsent(userId, k -> new ArrayList<>()).add(followedRef);
      } catch (Exception e) {
        LOG.warn("Failed to get entity reference for followed entity: {}", record.getToId(), e);
      }
    }

    for (User user : users) {
      List<EntityReference> followsRefs = userToFollows.get(user.getId());
      user.setFollows(followsRefs != null ? followsRefs : new ArrayList<>());
    }
  }

  private void fetchAndSetPersonas(List<User> users, Fields fields) {
    if (!fields.contains("personas") || users == null || users.isEmpty()) {
      return;
    }

    List<String> userIds = users.stream().map(User::getId).map(UUID::toString).distinct().toList();

    List<CollectionDAO.EntityRelationshipObject> personaRecords =
        daoCollection
            .relationshipDAO()
            .findFromBatch(userIds, Relationship.APPLIED_TO.ordinal(), Entity.PERSONA, USER);

    Map<UUID, List<EntityReference>> userToPersonas = new HashMap<>();
    for (CollectionDAO.EntityRelationshipObject record : personaRecords) {
      UUID userId = UUID.fromString(record.getToId());
      EntityReference personaRef =
          Entity.getEntityReferenceById(
              Entity.PERSONA, UUID.fromString(record.getFromId()), Include.ALL);
      userToPersonas.computeIfAbsent(userId, k -> new ArrayList<>()).add(personaRef);
    }

    for (User user : users) {
      List<EntityReference> personaRefs = userToPersonas.get(user.getId());
      user.setPersonas(personaRefs != null ? personaRefs : new ArrayList<>());
    }
  }

  private void fetchAndSetDefaultPersona(List<User> users, Fields fields) {
    if (!fields.contains("defaultPersona") || users == null || users.isEmpty()) {
      return;
    }

    List<String> userIds = users.stream().map(User::getId).map(UUID::toString).distinct().toList();

    List<CollectionDAO.EntityRelationshipObject> defaultPersonaRecords =
        daoCollection
            .relationshipDAO()
            .findFromBatch(userIds, Relationship.DEFAULTS_TO.ordinal(), Entity.PERSONA, USER);

    Map<UUID, EntityReference> userToDefaultPersona = new HashMap<>();
    for (CollectionDAO.EntityRelationshipObject record : defaultPersonaRecords) {
      UUID userId = UUID.fromString(record.getToId());
      EntityReference personaRef =
          Entity.getEntityReferenceById(
              Entity.PERSONA, UUID.fromString(record.getFromId()), Include.ALL);
      userToDefaultPersona.put(userId, personaRef);
    }

    for (User user : users) {
      EntityReference defaultPersonaRef = userToDefaultPersona.get(user.getId());
      user.setDefaultPersona(defaultPersonaRef);
    }
  }

  private void fetchAndSetDomains(List<User> users, Fields fields) {
    if (!fields.contains("domains") || users == null || users.isEmpty()) {
      return;
    }

    List<String> userIds = users.stream().map(User::getId).map(UUID::toString).distinct().toList();

    List<CollectionDAO.EntityRelationshipObject> domainRecords =
        daoCollection
            .relationshipDAO()
            .findFromBatch(userIds, Relationship.HAS.ordinal(), Entity.DOMAIN, USER);

    Map<UUID, List<EntityReference>> userToDomains = new HashMap<>();
    for (CollectionDAO.EntityRelationshipObject record : domainRecords) {
      UUID userId = UUID.fromString(record.getToId());
      EntityReference domainRef =
          Entity.getEntityReferenceById(
              Entity.DOMAIN, UUID.fromString(record.getFromId()), Include.ALL);
      userToDomains.computeIfAbsent(userId, k -> new ArrayList<>()).add(domainRef);
    }

    for (User user : users) {
      List<EntityReference> domainRefs = userToDomains.get(user.getId());
      user.setDomains(domainRefs != null ? domainRefs : new ArrayList<>());
    }
  }

  public static class UserCsv extends EntityCsv<User> {
    public static final CsvDocumentation DOCUMENTATION = getCsvDocumentation(USER, false);
    public static final List<CsvHeader> HEADERS = DOCUMENTATION.getHeaders();
    public final Team team;

    UserCsv(Team importingTeam, String updatedBy) {
      super(USER, HEADERS, updatedBy);
      this.team = importingTeam;
    }

    @Override
    protected void createEntity(CSVPrinter printer, List<CSVRecord> csvRecords) throws IOException {
      CSVRecord csvRecord = getNextRecord(printer, csvRecords);
      // Field 1, 2, 3, 4, 5, 6 - name, displayName, description, email, timezone, isAdmin
      User user =
          UserUtil.getUser(
                  importedBy,
                  new CreateUser()
                      .withName(csvRecord.get(0))
                      .withDisplayName(csvRecord.get(1))
                      .withDescription(csvRecord.get(2))
                      .withEmail(csvRecord.get(3))
                      .withTimezone(csvRecord.get(4))
                      .withIsAdmin(getBoolean(printer, csvRecord, 5)))
              .withTeams(getTeams(printer, csvRecord, csvRecord.get(0)))
              .withRoles(getEntityReferences(printer, csvRecord, 7, ROLE));
      if (processRecord) {
        createUserEntity(printer, csvRecord, user);
      }
    }

    @Override
    protected void addRecord(CsvFile csvFile, User entity) {
      // Headers - name,displayName,description,email,timezone,isAdmin,team,roles
      List<String> recordList = new ArrayList<>();
      addField(recordList, entity.getName());
      addField(recordList, entity.getDisplayName());
      addField(recordList, entity.getDescription());
      addField(recordList, entity.getEmail());
      addField(recordList, entity.getTimezone());
      addField(recordList, entity.getIsAdmin());
      addField(recordList, entity.getTeams().get(0).getFullyQualifiedName());
      addEntityReferences(recordList, entity.getRoles());
      addRecord(csvFile, recordList);
    }

    private List<User> listUsers(
        TeamRepository teamRepository,
        UserRepository userRepository,
        String parentTeam,
        List<User> users,
        Fields fields) {
      // Export the users by listing users for the entire team hierarchy
      ListFilter filter = new ListFilter(Include.NON_DELETED).addQueryParam("team", parentTeam);

      // Add users for the given team
      List<User> userList = userRepository.listAll(fields, filter);
      if (!nullOrEmpty(userList)) {
        users.addAll(userList);
      }

      filter = new ListFilter(Include.NON_DELETED).addQueryParam("parentTeam", parentTeam);
      List<Team> teamList = teamRepository.listAll(Fields.EMPTY_FIELDS, filter);
      for (Team teamEntry : teamList) {
        listUsers(teamRepository, userRepository, teamEntry.getName(), users, fields);
      }
      return users;
    }

    public String exportCsv() throws IOException {
      UserRepository userRepository = (UserRepository) Entity.getEntityRepository(USER);
      TeamRepository teamRepository = (TeamRepository) Entity.getEntityRepository(TEAM);
      final Fields fields = userRepository.getFields("roles,teams");
      return exportCsv(
          listUsers(teamRepository, userRepository, team.getName(), new ArrayList<>(), fields));
    }

    private List<EntityReference> getTeams(CSVPrinter printer, CSVRecord csvRecord, String user)
        throws IOException {
      List<EntityReference> teams = getEntityReferences(printer, csvRecord, 6, Entity.TEAM);

      // Validate team being created is under the hierarchy of the team for which CSV is being
      // imported to
      for (EntityReference teamRef : listOrEmpty(teams)) {
        if (teamRef.getName().equals(team.getName())) {
          continue; // Team is same as the team to which CSV is being imported, then it is in the
          // same hierarchy
        }
        // Else the parent should already exist
        if (!SubjectContext.isInTeam(team.getName(), teamRef)) {
          importFailure(
              printer, invalidTeam(6, team.getName(), user, teamRef.getName()), csvRecord);
          processRecord = false;
        }
      }
      return teams;
    }

    public static String invalidTeam(int field, String team, String user, String userTeam) {
      String error =
          String.format("Team %s of user %s is not under %s team hierarchy", userTeam, user, team);
      return String.format(
          "#%s: Field %d error - %s", CsvErrorType.INVALID_FIELD, field + 1, error);
    }
  }

  @Override
  protected void postDelete(User entity) {
    // If the User is bot it's token needs to be invalidated
    if (Boolean.TRUE.equals(entity.getIsBot())) {
      BotTokenCache.invalidateToken(entity.getName());
    }
    // Remove suggestions
    daoCollection.suggestionDAO().deleteByCreatedBy(entity.getId());
  }

  /** Handles entity updated from PUT and POST operation. */
  public class UserUpdater extends EntityUpdater {
    public UserUpdater(User original, User updated, Operation operation) {
      super(original, updated, operation);
    }

    @Transaction
    @Override
    public void entitySpecificUpdate(boolean consolidatingChanges) {
      // LowerCase Email
      updated.setEmail(original.getEmail().toLowerCase());
      recordChange(
          "lastLoginTime",
          original.getLastLoginTime(),
          updated.getLastLoginTime(),
          false,
          objectMatch,
          true);

      // Updates
      updateRoles(original, updated);
      updateTeams(original, updated);
      updatePersonas(original, updated);
      updateDefaultPersona(original, updated);
      recordChange("profile", original.getProfile(), updated.getProfile(), true);
      recordChange("timezone", original.getTimezone(), updated.getTimezone());
      recordChange("isBot", original.getIsBot(), updated.getIsBot());
      recordChange("isAdmin", original.getIsAdmin(), updated.getIsAdmin());
      recordChange("isEmailVerified", original.getIsEmailVerified(), updated.getIsEmailVerified());
      updateAuthenticationMechanism(original, updated);
    }

    private void updateRoles(User original, User updated) {
      // Remove roles from original and add roles from updated
      deleteFrom(original.getId(), USER, Relationship.HAS, Entity.ROLE);
      assignRoles(updated, updated.getRoles());

      List<EntityReference> origRoles = listOrEmptyMutable(original.getRoles());
      List<EntityReference> updatedRoles = listOrEmptyMutable(updated.getRoles());

      origRoles.sort(EntityUtil.compareEntityReference);
      updatedRoles.sort(EntityUtil.compareEntityReference);

      List<EntityReference> added = new ArrayList<>();
      List<EntityReference> deleted = new ArrayList<>();
      recordListChange(
          ROLES_FIELD, origRoles, updatedRoles, added, deleted, EntityUtil.entityReferenceMatch);
    }

    @Override
    protected void updateDomain() {
      if (operation.isPut() && !nullOrEmpty(original.getDomains()) && updatedByBot()) {
        // Revert change to non-empty domain if it is being updated by a bot
        // This is to prevent bots from overwriting the domain. Domain need to be
        // updated with a PATCH request
        updated.setDomains(original.getDomains());
        return;
      }

      List<EntityReference> origDomains =
          EntityUtil.populateEntityReferences(listOrEmptyMutable(original.getDomains()));
      List<EntityReference> updatedDomains =
          EntityUtil.populateEntityReferences(listOrEmptyMutable(updated.getDomains()));

      // Remove Domains for the user
      deleteTo(original.getId(), USER, Relationship.HAS, Entity.DOMAIN);

      for (EntityReference domain : updatedDomains) {
        addRelationship(domain.getId(), original.getId(), Entity.DOMAIN, USER, Relationship.HAS);
      }

      origDomains.sort(EntityUtil.compareEntityReference);
      updatedDomains.sort(EntityUtil.compareEntityReference);

      List<EntityReference> added = new ArrayList<>();
      List<EntityReference> deleted = new ArrayList<>();
      recordListChange(
          FIELD_DOMAINS,
          origDomains,
          updatedDomains,
          added,
          deleted,
          EntityUtil.entityReferenceMatch);
    }

    private void updateTeams(User original, User updated) {
      // Remove teams from original and add teams from updated
      deleteTo(original.getId(), USER, Relationship.HAS, Entity.TEAM);
      assignTeams(updated, updated.getTeams());

      List<EntityReference> origTeams = listOrEmpty(original.getTeams());
      List<EntityReference> updatedTeams = listOrEmpty(updated.getTeams());

      origTeams.sort(EntityUtil.compareEntityReference);
      updatedTeams.sort(EntityUtil.compareEntityReference);

      List<EntityReference> added = new ArrayList<>();
      List<EntityReference> deleted = new ArrayList<>();
      recordListChange(
          TEAMS_FIELD, origTeams, updatedTeams, added, deleted, EntityUtil.entityReferenceMatch);

      // Update users and userCount in team search index
      Stream.concat(added.stream(), deleted.stream())
          .forEach(
              teamRef -> {
                EntityInterface team = Entity.getEntity(teamRef, "id,userCount", Include.ALL);
                searchRepository.updateEntityIndex(team);
              });
    }

    private void updatePersonas(User original, User updated) {
      deleteTo(original.getId(), USER, Relationship.APPLIED_TO, Entity.PERSONA);
      assignPersonas(updated, updated.getPersonas());

      List<EntityReference> origPersonas = listOrEmpty(original.getPersonas());
      List<EntityReference> updatedPersonas = listOrEmpty(updated.getPersonas());

      origPersonas.sort(EntityUtil.compareEntityReference);
      updatedPersonas.sort(EntityUtil.compareEntityReference);

      List<EntityReference> added = new ArrayList<>();
      List<EntityReference> deleted = new ArrayList<>();

      recordListChange(
          "personas",
          origPersonas,
          updatedPersonas,
          added,
          deleted,
          EntityUtil.entityReferenceMatch);
    }

    private void updateDefaultPersona(User original, User updated) {
      deleteTo(original.getId(), USER, Relationship.DEFAULTS_TO, Entity.PERSONA);
      assignDefaultPersona(updated, updated.getDefaultPersona());
      recordChange(
          "defaultPersona", original.getDefaultPersona(), updated.getDefaultPersona(), true);
    }

    private void updateAuthenticationMechanism(User original, User updated) {
      AuthenticationMechanism origAuthMechanism = original.getAuthenticationMechanism();
      AuthenticationMechanism updatedAuthMechanism = updated.getAuthenticationMechanism();
      if (origAuthMechanism == null && updatedAuthMechanism != null) {
        recordChange(
            AUTH_MECHANISM_FIELD, original.getAuthenticationMechanism(), "new-encrypted-value");
      } else if (origAuthMechanism != null
          && updatedAuthMechanism != null
          && !JsonUtils.areEquals(origAuthMechanism, updatedAuthMechanism)) {
        recordChange(AUTH_MECHANISM_FIELD, "old-encrypted-value", "new-encrypted-value");
      }
    }
  }
}<|MERGE_RESOLUTION|>--- conflicted
+++ resolved
@@ -353,12 +353,9 @@
     user.setAuthenticationMechanism(
         fields.contains(AUTH_MECHANISM_FIELD) ? user.getAuthenticationMechanism() : null);
     user.withInheritedRoles(fields.contains(ROLES_FIELD) ? user.getInheritedRoles() : null);
-<<<<<<< HEAD
-=======
     user.setLastActivityTime(
         fields.contains("lastActivityTime") ? user.getLastActivityTime() : null);
     user.setLastLoginTime(fields.contains("lastLoginTime") ? user.getLastLoginTime() : null);
->>>>>>> 0162f42a
     user.setPersonas(fields.contains("personas") ? user.getPersonas() : null);
     user.setDefaultPersona(fields.contains("defaultPersona") ? user.getDefaultPersona() : null);
     user.setDomains(fields.contains("domains") ? user.getDomains() : null);
