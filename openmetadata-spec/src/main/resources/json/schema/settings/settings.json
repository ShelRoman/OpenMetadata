{
  "$id": "https://open-metadata.org/schema/settings/settings.json",
  "$schema": "http://json-schema.org/draft-07/schema#",
  "title": "Settings",
  "description": "This schema defines the Settings. A Settings represents a generic Setting.",
  "type": "object",
  "javaType": "org.openmetadata.schema.settings.Settings",
  "definitions": {
    "settingType": {
      "javaType": "org.openmetadata.schema.settings.SettingsType",
      "description": "This schema defines all possible filters enum in OpenMetadata.",
      "type": "string",
      "enum": [
        "authorizerConfiguration",
        "authenticationConfiguration",
        "jwtTokenConfiguration",
        "elasticsearch",
        "eventHandlerConfiguration",
        "airflowConfiguration",
        "fernetConfiguration",
        "slackEventPublishers",
        "secretsManagerConfiguration",
        "sandboxModeEnabled",
        "slackChat",
        "emailConfiguration",
        "openMetadataBaseUrlConfiguration",
        "customUiThemePreference",
        "loginConfiguration",
        "slackAppConfiguration",
        "slackBot",
        "slackInstaller",
        "slackState",
        "profilerConfiguration",
        "searchSettings",
        "assetCertificationSettings",
        "lineageSettings",
        "workflowSettings",
<<<<<<< HEAD
        "scimConfiguration",
        "securityConfiguration"
=======
        "entityRulesSettings",
        "scimConfiguration"
>>>>>>> 4b06ae35
      ]
    }
  },
  "properties": {
    "config_type": {
      "description": "Unique identifier that identifies an entity instance.",
      "$ref": "#/definitions/settingType"
    },
    "config_value": {
      "oneOf": [
        {
          "$ref": "../configuration/pipelineServiceClientConfiguration.json"
        },
        {
          "$ref": "../configuration/authenticationConfiguration.json"
        },
        {
          "$ref": "../configuration/authorizerConfiguration.json"
        },
        {
          "$ref": "../configuration/elasticSearchConfiguration.json"
        },
        {
          "$ref": "../configuration/eventHandlerConfiguration.json"
        },
        {
          "$ref": "../configuration/fernetConfiguration.json"
        },
        {
          "$ref": "../configuration/jwtTokenConfiguration.json"
        },
        {
          "$ref": "../configuration/taskNotificationConfiguration.json"
        },
        {
          "$ref": "../email/smtpSettings.json"
        },
        {
          "$ref": "../configuration/openMetadataBaseUrlConfiguration.json"
        },
        {
          "$ref": "../configuration/slackAppConfiguration.json"
        },
        {
          "$ref": "../configuration/profilerConfiguration.json"
        },
        {
          "$ref": "../configuration/searchSettings.json"
        },
        {
          "$ref": "../configuration/assetCertificationSettings.json"
        },
        {
          "$ref": "../configuration/lineageSettings.json"
        },
        {
          "$ref": "../configuration/workflowSettings.json"
        },
        {
          "$ref": "../configuration/securityConfiguration.json"
        }
      ]
    }
  },
  "required": ["config_type"]
}<|MERGE_RESOLUTION|>--- conflicted
+++ resolved
@@ -35,13 +35,10 @@
         "assetCertificationSettings",
         "lineageSettings",
         "workflowSettings",
-<<<<<<< HEAD
         "scimConfiguration",
         "securityConfiguration"
-=======
         "entityRulesSettings",
         "scimConfiguration"
->>>>>>> 4b06ae35
       ]
     }
   },
